#
# Hi there!  Welcome to the yt installation script.
#
# First things first, if you experience problems, please visit the Help
# section at http://yt-project.org.
#
# This script is designed to create a fully isolated Python installation
# with the dependencies you need to run yt.
#
# If you would like to customize the yt installation, then please edit
# the following options.

# If you do not have a working compiler environment, use the following 
# configuration:

INST_YT_SOURCE=0   # Should yt itself be installed from source?

# What follows are some other options that you may or may not need to change.

# If you've got a clone of the yt repository some other place, set this to
# point to it. The script will already check the current directory and the one
# above it in the tree.
YT_DIR=""

# These options can be set to customize the installation.

<<<<<<< HEAD
INST_PY3=0          # Install Python 3 along with Python 2. If this is turned
                    # on, all Python packages (including yt) will be installed
                    # in Python 3 (except Mercurial, which requires Python 2).
INST_HG=1           # Install Mercurial or not?  If hg is not already
                    # installed, yt cannot be installed from source.
INST_EMBREE=0       # Install dependencies needed for Embree-accelerated 
                    # ray tracing

# These options control whether low-level system libraries are installed
# they are necessary for building yt's dependencies from source and are 
# ignored when INST_CONDA=1

INST_ZLIB=1     # On some systems (Kraken) matplotlib has issues with
                # the system zlib, which is compiled statically.
                # If need be, you can turn this off. 
INST_BZLIB=1    # On some systems, libbzip2 is missing.  This can
                # lead to broken mercurial installations.
INST_PNG=1      # Install a local libpng?  Same things apply as with zlib.
INST_FTYPE=1    # Install FreeType2 locally?
INST_SQLITE3=1  # Install a local version of SQLite3?
INST_0MQ=1      # Install 0mq (for IPython) and affiliated bindings?

# These variables control whether optional dependencies are installed

=======
INST_PY3=1      # Install Python 3 instead of Python 2. If this is turned on,
                # all Python packages (including yt) will be installed
                # in Python 3.
INST_GIT=1      # Install git or not?  If git is not already installed, yt
                # cannot be installed from source.
INST_EMBREE=0   # Install dependencies needed for Embree-accelerated ray tracing
>>>>>>> 7ef69331
INST_PYX=0      # Install PyX?  Sometimes PyX can be problematic without a
                # working TeX installation.
INST_ROCKSTAR=0 # Install the Rockstar halo finder?
INST_SCIPY=0    # Install scipy?
INST_H5PY=1     # Install h5py?
INST_ASTROPY=0  # Install astropy?
INST_NOSE=1     # Install nose?
INST_NETCDF4=1  # Install netcdf4 and its python bindings?
<<<<<<< HEAD
=======
INST_HG=0       # Install Mercurial or not?
>>>>>>> 7ef69331

# This is the branch we will install from for INST_YT_SOURCE=1
BRANCH="master"

# These variables control which miniconda version is used

MINICONDA_URLBASE="http://repo.continuum.io/miniconda"
MINICONDA_VERSION="latest"

if [ ! -z "${CONDA_DEFAULT_ENV}" ]
then
    echo "Aborting the yt installation because you appear to already"
    echo "have a conda environment activated. Either deactivate it with:"
    echo
    echo "    $ source deactivate"
    echo
    echo "or install yt into your current environment with:"
    echo
    echo "    $ conda install -c conda-forge yt"
    echo
    exit 1
fi
DEST_SUFFIX="yt-conda"
if [ -n "${PYTHONPATH}" ]
then
<<<<<<< HEAD
    if [ ! -z "${CONDA_DEFAULT_ENV}" ]
    then
        echo "Aborting the yt installation because you appear to already"
        echo "have a conda environment activated. Either deactivate it with:"
        echo
        echo "    $ source deactivate"
        echo
        echo "or install yt into your current environment with:"
        echo
        echo "    $ conda install -c conda-forge yt"
        echo
        exit 1
    fi
    DEST_SUFFIX="yt-conda"
    if [ -n "${PYTHONPATH}" ]
    then
        echo "WARNING WARNING WARNING WARNING WARNING WARNING WARNING"
        echo "*******************************************************"
        echo
        echo "The PYTHONPATH environment variable is set to:"
        echo
        echo "    $PYTHONPATH"
        echo
        echo "If dependencies of yt (numpy, scipy, matplotlib) are installed"
        echo "to this path, this may cause issues. Exit the install script"
        echo "with Ctrl-C and unset PYTHONPATH if you are unsure."
        echo "Hit enter to continue."
        echo
        echo "WARNING WARNING WARNING WARNING WARNING WARNING WARNING"
        echo "*******************************************************"
        read -p "[hit enter]"
    fi
else
    if [ $INST_YT_SOURCE -eq 0 ]
    then
        echo "yt must be compiled from source if INST_CONDA is set to 0"
        echo "Please set INST_YT_SOURCE to 1 and re-run."
        exit 1
    fi
    DEST_SUFFIX="yt-`uname -m`"
=======
    echo "WARNING WARNING WARNING WARNING WARNING WARNING WARNING"
    echo "*******************************************************"
    echo
    echo "The PYTHONPATH environment variable is set to:"
    echo
    echo "    $PYTHONPATH"
    echo
    echo "If dependencies of yt (numpy, scipy, matplotlib) are installed"
    echo "to this path, this may cause issues. Exit the install script"
    echo "with Ctrl-C and unset PYTHONPATH if you are unsure."
    echo "Hit enter to continue."
    echo
    echo "WARNING WARNING WARNING WARNING WARNING WARNING WARNING"
    echo "*******************************************************"
    read -p "[hit enter]"
>>>>>>> 7ef69331
fi

if [ -z "${DEST_DIR}" ]
then
    DEST_DIR="`pwd`/${DEST_SUFFIX/ /}"   # Installation location
fi

# Make sure we are NOT being run as root
if [[ $EUID -eq 0 ]]
then
   echo "******************************************************"
   echo "*                                                    *"
   echo "*                                                    *"
   echo "*  IT IS A BAD IDEA TO RUN THIS SCRIPT AS ROOT!!!!   *"
   echo "*                                                    *"
   echo "*                                                    *"
   echo "******************************************************"
   echo
   echo "If you really want to do this, you must manually edit"
   echo "the script to re-enable root-level installation.  Sorry!"
   exit 1
fi
if [[ ${DEST_DIR%/} == /usr/local ]]
then
   echo "******************************************************"
   echo "*                                                    *"
   echo "*                                                    *"
   echo "*  THIS SCRIPT WILL NOT INSTALL TO /usr/local !!!!   *"
   echo "*                                                    *"
   echo "*                                                    *"
   echo "******************************************************"
   echo
   echo "If you really want to do this, you must manually edit"
   echo "the script."
   echo "Sorry!"
   exit 1
fi

#------------------------------------------------------------------------------#
#                                                                              #
# Okay, the script starts here.  Feel free to play with it, but hopefully      #
# it'll work as is.                                                            #
#                                                                              #
#------------------------------------------------------------------------------#

LOG_FILE="${DEST_DIR}/yt_install.log"

function write_config
{
    CONFIG_FILE=${DEST_DIR}/.yt_config
    echo INST_YT_SOURCE=${INST_YT_SOURCE} > ${CONFIG_FILE}
    echo INST_GIT=${INST_GIT} >> ${CONFIG_FILE}
    echo INST_PYX=${INST_PYX} >> ${CONFIG_FILE}
    echo INST_PY3=${INST_PY3} >> ${CONFIG_FILE}
    echo INST_ROCKSTAR=${INST_ROCKSTAR} >> ${CONFIG_FILE}
    echo INST_SCIPY=${INST_SCIPY} >> ${CONFIG_FILE}
    echo INST_EMBREE=${INST_EMBREE} >> ${CONFIG_FILE}
    echo INST_H5PY=${INST_H5PY} >> ${CONFIG_FILE}
    echo INST_ASTROPY=${INST_ASTROPY} >> ${CONFIG_FILE}
    echo INST_NOSE=${INST_NOSE} >> ${CONFIG_FILE}

    echo YT_DIR=${YT_DIR} >> ${CONFIG_FILE}
}

function get_willwont
{
    if [ $1 -eq 1 ]
    then
        echo -n "will  "
    else
        echo -n "won't "
    fi
}

function host_specific
{
    MYHOST=`hostname -s`  # just give the short one, not FQDN
    MYHOSTLONG=`hostname` # FQDN, for Ranger
    MYOS=`uname -s`       # A guess at the OS
    if [ "${MYOS##Darwin}" != "${MYOS}" ]
    then
        echo "Looks like you're running on MacOS."
        echo
        echo "NOTE: you must have the Xcode command line tools installed."
        echo
        echo "Download the appropriate version of Xcode from the"
        echo "Mac App Store (search for Xcode)."
        echo
        echo "Additionally, you will have to manually install the Xcode"
        echo "command line tools."
        echo
        echo "For MacOS 10.10 and newer the command line tools can be installed"
        echo "with the following command:"
        echo "    xcode-select --install"
        echo
    fi
    if [ -f /etc/redhat-release ]
    then
        echo "Looks like you're on an Redhat-compatible machine."
        echo
        echo "You need to have these packages installed:"
        echo
        echo "  * openssl-devel"
        echo "  * uuid-devel"
        echo "  * readline-devel"
        echo "  * ncurses-devel"
        echo "  * zip"
        echo "  * gcc-{,c++,gfortran}"
        echo "  * make"
        echo "  * patch"
        echo "  * git"
        echo
        echo "You can accomplish this by executing:"
        echo "$ sudo yum install gcc gcc-c++ gcc-gfortran make patch zip git"
        echo "$ sudo yum install ncurses-devel uuid-devel openssl-devel readline-devel"
    fi
    if [ -f /etc/SuSE-release ] && [ `grep --count SUSE /etc/SuSE-release` -gt 0 ]
    then
        echo "Looks like you're on an OpenSUSE-compatible machine."
        echo
        echo "You need to have these packages installed:"
        echo
        echo "  * devel_C_C++"
        echo "  * libopenssl-devel"
        echo "  * libuuid-devel"
        echo "  * zip"
        echo "  * gcc-c++"
        echo "  * git"
        echo
        echo "You can accomplish this by executing:"
        echo
        echo "$ sudo zypper install -t pattern devel_C_C++"
        echo "$ sudo zypper install git-core gcc-c++ libopenssl-devel libuuid-devel zip"
        echo
        echo "I am also setting special configure arguments to Python to"
        echo "specify control lib/lib64 issues."
        PYCONF_ARGS="--libdir=${DEST_DIR}/lib"
    fi
    if [ -f /etc/lsb-release ] && [ `grep --count buntu /etc/lsb-release` -gt 0 ]
    then
        echo "Looks like you're on an Ubuntu-compatible machine."
        echo
        echo "You need to have these packages installed:"
        echo
        echo "  * libssl-dev"
        echo "  * build-essential"
        echo "  * libncurses5"
        echo "  * libncurses5-dev"
        echo "  * zip"
        echo "  * uuid-dev"
        echo "  * libfreetype6-dev"
        echo "  * tk-dev"
        echo "  * git"
        echo
        echo "You can accomplish this by executing:"
        echo
        echo "$ sudo apt-get install libssl-dev build-essential libncurses5 libncurses5-dev zip uuid-dev libfreetype6-dev tk-dev git"
        echo
        echo
        echo " Additionally, if you want to put yt's lib dir in your LD_LIBRARY_PATH"
        echo " so you can use yt without the activate script, you might "
        echo " want to consider turning off LIBZ and FREETYPE in this"
        echo " install script by editing this file and setting"
        echo
        echo " INST_ZLIB=0"
        echo " INST_FTYPE=0"
        echo
        echo " to avoid conflicts with other command-line programs "
        echo " (like eog and evince, for example)."
    fi
}

function log_cmd
{
    echo "EXECUTING:" >> ${LOG_FILE}
    echo "  $*" >> ${LOG_FILE}
    ( $* 2>&1 ) 1>> ${LOG_FILE} || do_exit
}

# set paths needed for Embree

if [ $INST_EMBREE -ne 0 ]
then
    if [ $INST_YT_SOURCE -eq 0 ]
    then
        echo "yt must be compiled from source to install Embree support."
        echo "Please set INST_YT_SOURCE to 1 and re-run the install script."
<<<<<<< HEAD
        exit 1
    fi
    if [ $INST_CONDA -eq 0 ]
    then
        echo "Embree support has not yet been implemented for INST_CONDA=0."
=======
>>>>>>> 7ef69331
        exit 1
    fi
    if [ `uname` = "Darwin" ]
    then
        EMBREE="embree-2.8.0.x86_64.macosx"
        EMBREE_URL="https://github.com/embree/embree/releases/download/v2.8.0/$EMBREE.tar.gz"
    elif [ `uname` = "Linux" ]
    then
        EMBREE="embree-2.8.0.x86_64.linux"
        EMBREE_URL="https://github.com/embree/embree/releases/download/v2.8.0/$EMBREE.tar.gz"
    else
        echo "Embree is not supported on this platform."
        echo "Set INST_EMBREE=0 and re-run the install script."
        exit 1
    fi
    PYEMBREE_URL="https://github.com/scopatz/pyembree/archive/master.zip"
fi

if [ $INST_ROCKSTAR -ne 0 ]
then
    if [ $INST_YT_SOURCE -eq 0 ]
    then
        echo "yt must be compiled from source to install support for"
        echo "the rockstar halo finder. Please set INST_YT_SOURCE to 1"
        echo "and re-run the install script"
        exit 1
    fi
fi

if [ $INST_NETCDF4 -ne 0 ]
then
    if [ $INST_CONDA -eq 0 ]
    then
        echo "This script can only install netcdf4 through conda."
        echo "Please set INST_CONDA to 1 to install netcdf4"
        echo "Setting INST_NETCDF4=0"
        INST_NETCDF4=0
    fi
fi

echo
echo
echo "========================================================================"
echo
echo "Hi there!  This is the yt installation script.  We're going to download"
echo "some stuff and install it to create a self-contained, isolated"
echo "environment for yt to run within."
echo
echo "Inside the installation script you can set a few variables.  Here's what"
echo "they're currently set to -- you can hit Ctrl-C and edit the values in "
echo "the script if you aren't such a fan."
echo

printf "%-18s = %s so I " "INST_YT_SOURCE" "${INST_YT_SOURCE}"
get_willwont ${INST_YT_SOURCE}
echo "be compiling yt from source"

printf "%-18s = %s so I " "INST_PY3" "${INST_PY3}"
get_willwont ${INST_PY3}
echo "be installing Python 3"

<<<<<<< HEAD
printf "%-18s = %s so I " "INST_HG" "${INST_HG}"
get_willwont ${INST_HG}
echo "be installing Mercurial"

printf "%-18s = %s so I " "INST_EMBREE" "${INST_EMBREE}"
get_willwont ${INST_EMBREE}
echo "be installing Embree"

if [ $INST_CONDA -eq 0 ]
then
    printf "%-18s = %s so I " "INST_ZLIB" "${INST_ZLIB}"
    get_willwont ${INST_ZLIB}
    echo "be installing zlib"

    printf "%-18s = %s so I " "INST_BZLIB" "${INST_BZLIB}"
    get_willwont ${INST_BZLIB}
    echo "be installing bzlib"

    printf "%-18s = %s so I " "INST_PNG" "${INST_PNG}"
    get_willwont ${INST_PNG}
    echo "be installing libpng"
=======
printf "%-18s = %s so I " "INST_GIT" "${INST_GIT}"
get_willwont ${INST_GIT}
echo "be installing git"
>>>>>>> 7ef69331

printf "%-18s = %s so I " "INST_EMBREE" "${INST_EMBREE}"
get_willwont ${INST_EMBREE}
echo "be installing Embree"

printf "%-18s = %s so I " "INST_PYX" "${INST_PYX}"
get_willwont ${INST_PYX}
echo "be installing PyX"

printf "%-18s = %s so I " "INST_ROCKSTAR" "${INST_ROCKSTAR}"
get_willwont ${INST_ROCKSTAR}
echo "be installing Rockstar"

printf "%-18s = %s so I " "INST_H5PY" "${INST_H5PY}"
get_willwont ${INST_H5PY}
echo "be installing h5py"

printf "%-18s = %s so I " "INST_ASTROPY" "${INST_ASTROPY}"
get_willwont ${INST_ASTROPY}
echo "be installing astropy"

printf "%-18s = %s so I " "INST_NOSE" "${INST_NOSE}"
get_willwont ${INST_NOSE}
echo "be installing nose"

echo

echo
echo "Installation will be to"
echo "  ${DEST_DIR}"
echo
echo "and I'll be logging the installation in"
echo "  ${LOG_FILE}"
echo
echo "I think that about wraps it up.  If you want to continue, hit enter.  "
echo "If you'd rather stop, maybe think things over, even grab a sandwich, "
echo "hit Ctrl-C."
echo

if [ $INST_YT_SOURCE -ne 0 ]
then
   host_specific
fi

echo

if [[ $1 != "--yes" ]]
then
    read -p "[hit enter] "
fi

echo
echo "Awesome!  Here we go."
echo

function do_exit
{
    echo "********************************************"
    echo "        FAILURE REPORT:"
    echo "********************************************"
    echo
    tail -n 10 ${LOG_FILE}
    echo
    echo "********************************************"
    echo "********************************************"
    echo "Failure.  Check ${LOG_FILE}.  The last 10 lines are above."
    exit 1
}

if [ $INST_PY3 -eq 1 ]
then
     PYTHON_EXEC='python3'
else 
     PYTHON_EXEC='python2.7'
fi

if type -P curl &>/dev/null
then
    echo "Using curl"
    export GETFILE="curl -sSOL"
else
    echo "Using wget"
    export GETFILE="wget -nv"
fi

function test_install
{
    echo "Testing that yt can be imported"
    ( ${DEST_DIR}/bin/${PYTHON_EXEC} -c "import yt" 2>&1 ) 1>> ${LOG_FILE} || do_exit
}

ORIG_PWD=`pwd`

MYARCH=`uname -m`
MYOS=`uname -s`

if [ $MYOS = "Darwin" ]
then
    MINICONDA_OS="MacOSX"
    MINICONDA_ARCH="x86_64"
elif [ $MYOS = "Linux" ]
then
    MINICONDA_OS="Linux"
    if [ $MYARCH = "i386" ]
    then
        MINICONDA_ARCH="x86"
    elif [ $MYARCH = "i686"  ]
    then
        MINICONDA_ARCH="x86"
    elif [ $MYARCH = "x86_64"  ]
    then
        MINICONDA_ARCH="x86_64"
    else
        echo "Not sure which architecture you are running."
        echo "Going with x86_64 architecture."
        MINICONDA_OS="Linux-x86_64"
    fi
else
    echo "The yt install script is not supported on the ${MYOS}"
    echo "operating system."
    exit 1
fi

if [ $INST_PY3 -eq 1 ]
then
    PY_VERSION='3'
else
    PY_VERSION='2'
fi

MINICONDA_PKG="Miniconda${PY_VERSION}-${MINICONDA_VERSION}-${MINICONDA_OS}-${MINICONDA_ARCH}.sh"

echo
echo "Downloading ${MINICONDA_URLBASE}/${MINICONDA_PKG}"
echo

if [ -f ${MINICONDA_PKG} ]
then
    rm $MINICONDA_PKG
fi

echo "Installing the Miniconda python environment."

if [ -e ${DEST_DIR} ]
then
    rm -rf $DEST_DIR/*
else
    mkdir $DEST_DIR
fi

log_cmd ${GETFILE} ${MINICONDA_URLBASE}/${MINICONDA_PKG} || do_exit

log_cmd bash ./${MINICONDA_PKG} -b -p $DEST_DIR -f

# Need to set PATH so we use miniconda's python environment
export PATH=${DEST_DIR}/bin:$PATH

echo "Installing the necessary packages for yt."
echo "This may take a while, but don't worry.  yt loves you."

declare -a YT_DEPS
YT_DEPS+=('python')
YT_DEPS+=('setuptools')
YT_DEPS+=('numpy')
YT_DEPS+=('jupyter')
YT_DEPS+=('ipython')
YT_DEPS+=('sphinx')
if [ ${INST_GIT} -eq 1 ]
then
    YT_DEPS+=('git')
    YT_DEPS+=('gitpython')
fi
if [ $INST_H5PY -ne 0 ]
then
    YT_DEPS+=('h5py')
fi
YT_DEPS+=('matplotlib')
YT_DEPS+=('cython')
if [ $INST_NOSE -ne 0 ]
then
    YT_DEPS+=('nose')
fi
if [ $INST_SCIPY -ne 0 ]
then
    YT_DEPS+=('scipy')
fi
if [ $INST_ASTROPY -ne 0 ]
then
    YT_DEPS+=('astropy')
fi
YT_DEPS+=('conda-build')
if [ $INST_PY3 -eq 0 ] && [ $INST_HG -eq 1 ]
then
    YT_DEPS+=('mercurial')
fi
YT_DEPS+=('sympy')

if [ $INST_NETCDF4 -eq 1 ]
then
    YT_DEPS+=('netcdf4')
fi

log_cmd ${DEST_DIR}/bin/conda update --yes conda

if [ $INST_GIT -eq 1 ]
then
    GIT_EXE=${DEST_DIR}/bin/git
else
    if type -P git &>/dev/null
    then
        GIT_EXE="git"
    else
        if [ $INST_YT_SOURCE -eq 1 ]
        then
            echo "Cannot find git. Please install git or set INST_GIT=1."
            do_exit
        fi
    fi
fi

log_cmd echo "DEPENDENCIES" ${YT_DEPS[@]}
for YT_DEP in "${YT_DEPS[@]}"; do
    echo "Installing $YT_DEP"
    log_cmd ${DEST_DIR}/bin/conda install -c conda-forge --yes ${YT_DEP}
done

if [ $INST_PY3 -eq 1 ] && [ $INST_HG -eq 1 ]
then
    echo "Installing mercurial"
    log_cmd ${DEST_DIR}/bin/conda create -y -n py27 python=2.7 mercurial
    log_cmd ln -s ${DEST_DIR}/envs/py27/bin/hg ${DEST_DIR}/bin
fi

if [ $INST_YT_SOURCE -eq 1 ]
then
    log_cmd ${GIT_EXE} clone https://github.com/yt-project/yt_conda ${DEST_DIR}/src/yt_conda
fi
    
if [ $INST_EMBREE -eq 1 ]
then
    echo "Installing Embree"
    if [ ! -d ${DEST_DIR}/src ]
    then
        mkdir ${DEST_DIR}/src
    fi
    cd ${DEST_DIR}/src
    ( ${GETFILE} "$EMBREE_URL" 2>&1 ) 1>> ${LOG_FILE} || do_exit
    log_cmd tar xfz ${EMBREE}.tar.gz
    log_cmd mv ${DEST_DIR}/src/${EMBREE}/include/embree2 ${DEST_DIR}/include
    log_cmd mv ${DEST_DIR}/src/${EMBREE}/lib/lib*.* ${DEST_DIR}/lib
    if [ `uname` = "Darwin" ]
    then
        ln -s ${DEST_DIR}/lib/libembree.2.dylib ${DEST_DIR}/lib/libembree.dylib
        install_name_tool -id ${DEST_DIR}/lib/libembree.2.dylib ${DEST_DIR}/lib/libembree.2.dylib
    else
        ln -s ${DEST_DIR}/lib/libembree.so.2 ${DEST_DIR}/lib/libembree.so
    fi
    
    echo "Installing pyembree from source"
    ( ${GETFILE} "$PYEMBREE_URL" 2>&1 ) 1>> ${LOG_FILE} || do_exit
    log_cmd unzip ${DEST_DIR}/src/master.zip
    pushd ${DEST_DIR}/src/pyembree-master &> /dev/null
    log_cmd ${DEST_DIR}/bin/${PYTHON_EXEC} setup.py install build_ext -I${DEST_DIR}/include -L${DEST_DIR}/lib
    popd &> /dev/null
fi

if [ $INST_ROCKSTAR -eq 1 ]
then
    echo "Building Rockstar"
    ( ${GIT_EXE} clone https://github.com/yt-project/rockstar ${DEST_DIR}/src/rockstar/ 2>&1 ) 1>> ${LOG_FILE}
    ROCKSTAR_PACKAGE=$(${DEST_DIR}/bin/conda build ${DEST_DIR}/src/yt_conda/rockstar --output)
    log_cmd ${DEST_DIR}/bin/conda build ${DEST_DIR}/src/yt_conda/rockstar
    log_cmd ${DEST_DIR}/bin/conda install $ROCKSTAR_PACKAGE
    ROCKSTAR_DIR=${DEST_DIR}/src/rockstar
fi

# conda doesn't package pyx, so we install manually with pip
if [ $INST_PYX -eq 1 ]
then
    if [ $INST_PY3 -eq 1 ]
    then
        log_cmd ${DEST_DIR}/bin/pip install pyx
    else
        log_cmd ${DEST_DIR}/bin/pip install pyx==0.12.1
    fi
fi

if [ $INST_YT_SOURCE -eq 0 ]
then
    echo "Installing yt"
    log_cmd ${DEST_DIR}/bin/conda install -c conda-forge --yes yt
else
    echo "Building yt from source"
    if [ -z "$YT_DIR" ]
    then
        if [ -e $ORIG_PWD/yt/mods.py ]
        then
            YT_DIR="$ORIG_PWD"
        elif [ -e $ORIG_PWD/../yt/mods.py ]
        then
            YT_DIR=$(dirname $ORIG_PWD)
        else
            YT_DIR="${DEST_DIR}/src/yt-git"
            log_cmd ${GIT_EXE} clone https://github.com/yt-project/yt ${YT_DIR}
            log_cmd ${GIT_EXE} -C ${YT_DIR} checkout ${BRANCH}
        fi
        echo Setting YT_DIR=${YT_DIR}
    else
<<<<<<< HEAD
        mkdir $DEST_DIR
    fi

    log_cmd ${GETFILE} ${MINICONDA_URLBASE}/${MINICONDA_PKG} || do_exit

    log_cmd bash ./${MINICONDA_PKG} -b -p $DEST_DIR -f

    # Need to set PATH so we use miniconda's python environment
    export PATH=${DEST_DIR}/bin:$PATH

    echo "Installing the necessary packages for yt."
    echo "This may take a while, but don't worry.  yt loves you."

    declare -a YT_DEPS
    YT_DEPS+=('python')
    YT_DEPS+=('setuptools')
    YT_DEPS+=('numpy')
    YT_DEPS+=('jupyter')
    YT_DEPS+=('ipython')
    YT_DEPS+=('sphinx')
    if [ $INST_H5PY -ne 0 ]
    then
        YT_DEPS+=('h5py')
    fi
    YT_DEPS+=('matplotlib')
    YT_DEPS+=('cython')
    if [ $INST_NOSE -ne 0 ]
    then
        YT_DEPS+=('nose')
    fi
    if [ $INST_SCIPY -ne 0 ]
    then
        YT_DEPS+=('scipy')
    fi
    if [ $INST_ASTROPY -ne 0 ]
    then
        YT_DEPS+=('astropy')
    fi
    YT_DEPS+=('conda-build')
    if [ $INST_PY3 -eq 0 ]
    then
       YT_DEPS+=('mercurial')
    fi
    YT_DEPS+=('sympy')

    if [ $INST_NETCDF4 -eq 1 ]
    then
        YT_DEPS+=('netcdf4')   
    fi
    
    log_cmd ${DEST_DIR}/bin/conda update --yes conda
    
    log_cmd echo "DEPENDENCIES" ${YT_DEPS[@]}
    for YT_DEP in "${YT_DEPS[@]}"; do
        echo "Installing $YT_DEP"
        log_cmd ${DEST_DIR}/bin/conda install --yes ${YT_DEP}
    done

    if [ $INST_PY3 -eq 1 ]
    then
        echo "Installing mercurial"
        log_cmd ${DEST_DIR}/bin/conda create -y -n py27 python=2.7 mercurial
        log_cmd ln -s ${DEST_DIR}/envs/py27/bin/hg ${DEST_DIR}/bin
    fi

    log_cmd ${DEST_DIR}/bin/pip install python-hglib

    log_cmd ${DEST_DIR}/bin/hg clone https://bitbucket.org/yt_analysis/yt_conda ${DEST_DIR}/src/yt_conda
    
    if [ $INST_EMBREE -eq 1 ]
    then
        
        echo "Installing Embree"
        if [ ! -d ${DEST_DIR}/src ]
        then
            mkdir ${DEST_DIR}/src
        fi
        cd ${DEST_DIR}/src
        ( ${GETFILE} "$EMBREE_URL" 2>&1 ) 1>> ${LOG_FILE} || do_exit
        log_cmd tar xfz ${EMBREE}.tar.gz
        log_cmd mv ${DEST_DIR}/src/${EMBREE}/include/embree2 ${DEST_DIR}/include
        log_cmd mv ${DEST_DIR}/src/${EMBREE}/lib/lib*.* ${DEST_DIR}/lib
        if [ `uname` = "Darwin" ]
=======
        if [ ! -e $YT_DIR/.git ]
>>>>>>> 7ef69331
        then
            echo "$YT_DIR is not a clone of the yt git repository, exiting"
            do_exit
        fi
<<<<<<< HEAD
        
        echo "Installing pyembree from source"
        ( ${GETFILE} "$PYEMBREE_URL" 2>&1 ) 1>> ${LOG_FILE} || do_exit
        log_cmd unzip ${DEST_DIR}/src/master.zip
        pushd ${DEST_DIR}/src/pyembree-master &> /dev/null
        log_cmd ${DEST_DIR}/bin/${PYTHON_EXEC} setup.py install build_ext -I${DEST_DIR}/include -L${DEST_DIR}/lib
        popd &> /dev/null
=======
>>>>>>> 7ef69331
    fi
    if [ $INST_EMBREE -eq 1 ]
    then
<<<<<<< HEAD
        echo "Building Rockstar"
        ( ${DEST_DIR}/bin/hg clone http://bitbucket.org/MatthewTurk/rockstar ${DEST_DIR}/src/rockstar/ 2>&1 ) 1>> ${LOG_FILE}
        ROCKSTAR_PACKAGE=$(${DEST_DIR}/bin/conda build ${DEST_DIR}/src/yt_conda/rockstar --output)
        log_cmd ${DEST_DIR}/bin/conda build ${DEST_DIR}/src/yt_conda/rockstar
        log_cmd ${DEST_DIR}/bin/conda install $ROCKSTAR_PACKAGE
        ROCKSTAR_DIR=${DEST_DIR}/src/rockstar
=======
        echo $DEST_DIR > ${YT_DIR}/embree.cfg
>>>>>>> 7ef69331
    fi
    if [ $INST_ROCKSTAR -eq 1 ]
    then
<<<<<<< HEAD
        if [ $INST_PY3 -eq 1 ]
        then
            log_cmd ${DEST_DIR}/bin/pip install pyx
        else
            log_cmd ${DEST_DIR}/bin/pip install pyx==0.12.1
        fi
=======
        echo $ROCKSTAR_DIR > ${YT_DIR}/rockstar.cfg
        ROCKSTAR_LIBRARY_PATH=${DEST_DIR}/lib
>>>>>>> 7ef69331
    fi
    pushd ${YT_DIR} &> /dev/null
    ( LIBRARY_PATH=$ROCKSTAR_LIBRARY_PATH ${DEST_DIR}/bin/${PYTHON_EXEC} setup.py develop 2>&1) 1>> ${LOG_FILE} || do_exit
    popd &> /dev/null
fi

<<<<<<< HEAD
    if [ $INST_YT_SOURCE -eq 0 ]
    then
        echo "Installing yt"
        log_cmd ${DEST_DIR}/bin/conda install -c conda-forge --yes yt
    else
        echo "Building yt from source"
        YT_DIR="${DEST_DIR}/src/yt-hg"
        log_cmd ${DEST_DIR}/bin/hg clone https://bitbucket.org/yt_analysis/yt ${YT_DIR}
        log_cmd ${DEST_DIR}/bin/hg -R ${YT_DIR} up -C ${BRANCH}
        if [ $INST_EMBREE -eq 1 ]
        then
            echo $DEST_DIR > ${YT_DIR}/embree.cfg
        fi
        if [ $INST_ROCKSTAR -eq 1 ]
        then
            echo $ROCKSTAR_DIR > ${YT_DIR}/rockstar.cfg
            ROCKSTAR_LIBRARY_PATH=${DEST_DIR}/lib
        fi
        pushd ${YT_DIR} &> /dev/null
        ( LIBRARY_PATH=$ROCKSTAR_LIBRARY_PATH ${DEST_DIR}/bin/${PYTHON_EXEC} setup.py develop 2>&1) 1>> ${LOG_FILE} || do_exit
        popd &> /dev/null
=======
test_install

echo
echo
echo "========================================================================"
echo
echo "yt and the Conda system are now installed in $DEST_DIR"
echo
echo "To get started with yt, check out the orientation:"
echo
echo "    http://yt-project.org/doc/orientation/"
echo
echo "For support, see the website and join the mailing list:"
echo
echo "    http://yt-project.org/"
echo "    http://yt-project.org/data/      (Sample data)"
echo "    http://yt-project.org/doc/       (Docs)"
echo
echo "    http://lists.spacepope.org/listinfo.cgi/yt-users-spacepope.org"
echo
echo "You must now prepend the following folder to your PATH environment variable:"
echo 
echo "    $DEST_DIR/bin"
echo
echo "On Bash-style shells you can copy/paste the following command to "
echo "temporarily activate the yt installation:"
echo
echo "    export PATH=$DEST_DIR/bin:\$PATH"
echo
echo "and on csh-style shells:"
echo
echo "    setenv PATH $DEST_DIR/bin:\$PATH"
echo
echo "You can also update the init file appropriate for your shell"
echo "(e.g. .bashrc, .bash_profile, .cshrc, or .zshrc) to include"
echo "the same command."
echo
if [ $INST_ROCKSTAR -eq 1 ]
then
    if [ $MYOS = "Darwin" ]
    then
        LD_NAME="DYLD_LIBRARY_PATH"
    else
        LD_NAME="LD_LIBRARY_PATH"
>>>>>>> 7ef69331
    fi
    echo
    echo "For rockstar to work, you must also set $LD_NAME:"
    echo
    echo "    export $LD_NAME=$DEST_DIR/lib:\$$LD_NAME"
    echo
    echo "or whichever invocation is appropriate for your shell."
fi
echo "========================================================================"
echo
echo "Oh, look at me, still talking when there's science to do!"
echo "Good luck, and email the mailing list if you run into any problems."<|MERGE_RESOLUTION|>--- conflicted
+++ resolved
@@ -24,39 +24,12 @@
 
 # These options can be set to customize the installation.
 
-<<<<<<< HEAD
-INST_PY3=0          # Install Python 3 along with Python 2. If this is turned
-                    # on, all Python packages (including yt) will be installed
-                    # in Python 3 (except Mercurial, which requires Python 2).
-INST_HG=1           # Install Mercurial or not?  If hg is not already
-                    # installed, yt cannot be installed from source.
-INST_EMBREE=0       # Install dependencies needed for Embree-accelerated 
-                    # ray tracing
-
-# These options control whether low-level system libraries are installed
-# they are necessary for building yt's dependencies from source and are 
-# ignored when INST_CONDA=1
-
-INST_ZLIB=1     # On some systems (Kraken) matplotlib has issues with
-                # the system zlib, which is compiled statically.
-                # If need be, you can turn this off. 
-INST_BZLIB=1    # On some systems, libbzip2 is missing.  This can
-                # lead to broken mercurial installations.
-INST_PNG=1      # Install a local libpng?  Same things apply as with zlib.
-INST_FTYPE=1    # Install FreeType2 locally?
-INST_SQLITE3=1  # Install a local version of SQLite3?
-INST_0MQ=1      # Install 0mq (for IPython) and affiliated bindings?
-
-# These variables control whether optional dependencies are installed
-
-=======
 INST_PY3=1      # Install Python 3 instead of Python 2. If this is turned on,
                 # all Python packages (including yt) will be installed
                 # in Python 3.
 INST_GIT=1      # Install git or not?  If git is not already installed, yt
                 # cannot be installed from source.
 INST_EMBREE=0   # Install dependencies needed for Embree-accelerated ray tracing
->>>>>>> 7ef69331
 INST_PYX=0      # Install PyX?  Sometimes PyX can be problematic without a
                 # working TeX installation.
 INST_ROCKSTAR=0 # Install the Rockstar halo finder?
@@ -65,10 +38,7 @@
 INST_ASTROPY=0  # Install astropy?
 INST_NOSE=1     # Install nose?
 INST_NETCDF4=1  # Install netcdf4 and its python bindings?
-<<<<<<< HEAD
-=======
 INST_HG=0       # Install Mercurial or not?
->>>>>>> 7ef69331
 
 # This is the branch we will install from for INST_YT_SOURCE=1
 BRANCH="master"
@@ -94,48 +64,6 @@
 DEST_SUFFIX="yt-conda"
 if [ -n "${PYTHONPATH}" ]
 then
-<<<<<<< HEAD
-    if [ ! -z "${CONDA_DEFAULT_ENV}" ]
-    then
-        echo "Aborting the yt installation because you appear to already"
-        echo "have a conda environment activated. Either deactivate it with:"
-        echo
-        echo "    $ source deactivate"
-        echo
-        echo "or install yt into your current environment with:"
-        echo
-        echo "    $ conda install -c conda-forge yt"
-        echo
-        exit 1
-    fi
-    DEST_SUFFIX="yt-conda"
-    if [ -n "${PYTHONPATH}" ]
-    then
-        echo "WARNING WARNING WARNING WARNING WARNING WARNING WARNING"
-        echo "*******************************************************"
-        echo
-        echo "The PYTHONPATH environment variable is set to:"
-        echo
-        echo "    $PYTHONPATH"
-        echo
-        echo "If dependencies of yt (numpy, scipy, matplotlib) are installed"
-        echo "to this path, this may cause issues. Exit the install script"
-        echo "with Ctrl-C and unset PYTHONPATH if you are unsure."
-        echo "Hit enter to continue."
-        echo
-        echo "WARNING WARNING WARNING WARNING WARNING WARNING WARNING"
-        echo "*******************************************************"
-        read -p "[hit enter]"
-    fi
-else
-    if [ $INST_YT_SOURCE -eq 0 ]
-    then
-        echo "yt must be compiled from source if INST_CONDA is set to 0"
-        echo "Please set INST_YT_SOURCE to 1 and re-run."
-        exit 1
-    fi
-    DEST_SUFFIX="yt-`uname -m`"
-=======
     echo "WARNING WARNING WARNING WARNING WARNING WARNING WARNING"
     echo "*******************************************************"
     echo
@@ -151,7 +79,6 @@
     echo "WARNING WARNING WARNING WARNING WARNING WARNING WARNING"
     echo "*******************************************************"
     read -p "[hit enter]"
->>>>>>> 7ef69331
 fi
 
 if [ -z "${DEST_DIR}" ]
@@ -339,14 +266,6 @@
     then
         echo "yt must be compiled from source to install Embree support."
         echo "Please set INST_YT_SOURCE to 1 and re-run the install script."
-<<<<<<< HEAD
-        exit 1
-    fi
-    if [ $INST_CONDA -eq 0 ]
-    then
-        echo "Embree support has not yet been implemented for INST_CONDA=0."
-=======
->>>>>>> 7ef69331
         exit 1
     fi
     if [ `uname` = "Darwin" ]
@@ -376,17 +295,6 @@
     fi
 fi
 
-if [ $INST_NETCDF4 -ne 0 ]
-then
-    if [ $INST_CONDA -eq 0 ]
-    then
-        echo "This script can only install netcdf4 through conda."
-        echo "Please set INST_CONDA to 1 to install netcdf4"
-        echo "Setting INST_NETCDF4=0"
-        INST_NETCDF4=0
-    fi
-fi
-
 echo
 echo
 echo "========================================================================"
@@ -408,33 +316,9 @@
 get_willwont ${INST_PY3}
 echo "be installing Python 3"
 
-<<<<<<< HEAD
-printf "%-18s = %s so I " "INST_HG" "${INST_HG}"
-get_willwont ${INST_HG}
-echo "be installing Mercurial"
-
-printf "%-18s = %s so I " "INST_EMBREE" "${INST_EMBREE}"
-get_willwont ${INST_EMBREE}
-echo "be installing Embree"
-
-if [ $INST_CONDA -eq 0 ]
-then
-    printf "%-18s = %s so I " "INST_ZLIB" "${INST_ZLIB}"
-    get_willwont ${INST_ZLIB}
-    echo "be installing zlib"
-
-    printf "%-18s = %s so I " "INST_BZLIB" "${INST_BZLIB}"
-    get_willwont ${INST_BZLIB}
-    echo "be installing bzlib"
-
-    printf "%-18s = %s so I " "INST_PNG" "${INST_PNG}"
-    get_willwont ${INST_PNG}
-    echo "be installing libpng"
-=======
 printf "%-18s = %s so I " "INST_GIT" "${INST_GIT}"
 get_willwont ${INST_GIT}
 echo "be installing git"
->>>>>>> 7ef69331
 
 printf "%-18s = %s so I " "INST_EMBREE" "${INST_EMBREE}"
 get_willwont ${INST_EMBREE}
@@ -743,163 +627,26 @@
         fi
         echo Setting YT_DIR=${YT_DIR}
     else
-<<<<<<< HEAD
-        mkdir $DEST_DIR
-    fi
-
-    log_cmd ${GETFILE} ${MINICONDA_URLBASE}/${MINICONDA_PKG} || do_exit
-
-    log_cmd bash ./${MINICONDA_PKG} -b -p $DEST_DIR -f
-
-    # Need to set PATH so we use miniconda's python environment
-    export PATH=${DEST_DIR}/bin:$PATH
-
-    echo "Installing the necessary packages for yt."
-    echo "This may take a while, but don't worry.  yt loves you."
-
-    declare -a YT_DEPS
-    YT_DEPS+=('python')
-    YT_DEPS+=('setuptools')
-    YT_DEPS+=('numpy')
-    YT_DEPS+=('jupyter')
-    YT_DEPS+=('ipython')
-    YT_DEPS+=('sphinx')
-    if [ $INST_H5PY -ne 0 ]
-    then
-        YT_DEPS+=('h5py')
-    fi
-    YT_DEPS+=('matplotlib')
-    YT_DEPS+=('cython')
-    if [ $INST_NOSE -ne 0 ]
-    then
-        YT_DEPS+=('nose')
-    fi
-    if [ $INST_SCIPY -ne 0 ]
-    then
-        YT_DEPS+=('scipy')
-    fi
-    if [ $INST_ASTROPY -ne 0 ]
-    then
-        YT_DEPS+=('astropy')
-    fi
-    YT_DEPS+=('conda-build')
-    if [ $INST_PY3 -eq 0 ]
-    then
-       YT_DEPS+=('mercurial')
-    fi
-    YT_DEPS+=('sympy')
-
-    if [ $INST_NETCDF4 -eq 1 ]
-    then
-        YT_DEPS+=('netcdf4')   
-    fi
-    
-    log_cmd ${DEST_DIR}/bin/conda update --yes conda
-    
-    log_cmd echo "DEPENDENCIES" ${YT_DEPS[@]}
-    for YT_DEP in "${YT_DEPS[@]}"; do
-        echo "Installing $YT_DEP"
-        log_cmd ${DEST_DIR}/bin/conda install --yes ${YT_DEP}
-    done
-
-    if [ $INST_PY3 -eq 1 ]
-    then
-        echo "Installing mercurial"
-        log_cmd ${DEST_DIR}/bin/conda create -y -n py27 python=2.7 mercurial
-        log_cmd ln -s ${DEST_DIR}/envs/py27/bin/hg ${DEST_DIR}/bin
-    fi
-
-    log_cmd ${DEST_DIR}/bin/pip install python-hglib
-
-    log_cmd ${DEST_DIR}/bin/hg clone https://bitbucket.org/yt_analysis/yt_conda ${DEST_DIR}/src/yt_conda
-    
-    if [ $INST_EMBREE -eq 1 ]
-    then
-        
-        echo "Installing Embree"
-        if [ ! -d ${DEST_DIR}/src ]
-        then
-            mkdir ${DEST_DIR}/src
-        fi
-        cd ${DEST_DIR}/src
-        ( ${GETFILE} "$EMBREE_URL" 2>&1 ) 1>> ${LOG_FILE} || do_exit
-        log_cmd tar xfz ${EMBREE}.tar.gz
-        log_cmd mv ${DEST_DIR}/src/${EMBREE}/include/embree2 ${DEST_DIR}/include
-        log_cmd mv ${DEST_DIR}/src/${EMBREE}/lib/lib*.* ${DEST_DIR}/lib
-        if [ `uname` = "Darwin" ]
-=======
         if [ ! -e $YT_DIR/.git ]
->>>>>>> 7ef69331
         then
             echo "$YT_DIR is not a clone of the yt git repository, exiting"
             do_exit
         fi
-<<<<<<< HEAD
-        
-        echo "Installing pyembree from source"
-        ( ${GETFILE} "$PYEMBREE_URL" 2>&1 ) 1>> ${LOG_FILE} || do_exit
-        log_cmd unzip ${DEST_DIR}/src/master.zip
-        pushd ${DEST_DIR}/src/pyembree-master &> /dev/null
-        log_cmd ${DEST_DIR}/bin/${PYTHON_EXEC} setup.py install build_ext -I${DEST_DIR}/include -L${DEST_DIR}/lib
-        popd &> /dev/null
-=======
->>>>>>> 7ef69331
     fi
     if [ $INST_EMBREE -eq 1 ]
     then
-<<<<<<< HEAD
-        echo "Building Rockstar"
-        ( ${DEST_DIR}/bin/hg clone http://bitbucket.org/MatthewTurk/rockstar ${DEST_DIR}/src/rockstar/ 2>&1 ) 1>> ${LOG_FILE}
-        ROCKSTAR_PACKAGE=$(${DEST_DIR}/bin/conda build ${DEST_DIR}/src/yt_conda/rockstar --output)
-        log_cmd ${DEST_DIR}/bin/conda build ${DEST_DIR}/src/yt_conda/rockstar
-        log_cmd ${DEST_DIR}/bin/conda install $ROCKSTAR_PACKAGE
-        ROCKSTAR_DIR=${DEST_DIR}/src/rockstar
-=======
         echo $DEST_DIR > ${YT_DIR}/embree.cfg
->>>>>>> 7ef69331
     fi
     if [ $INST_ROCKSTAR -eq 1 ]
     then
-<<<<<<< HEAD
-        if [ $INST_PY3 -eq 1 ]
-        then
-            log_cmd ${DEST_DIR}/bin/pip install pyx
-        else
-            log_cmd ${DEST_DIR}/bin/pip install pyx==0.12.1
-        fi
-=======
         echo $ROCKSTAR_DIR > ${YT_DIR}/rockstar.cfg
         ROCKSTAR_LIBRARY_PATH=${DEST_DIR}/lib
->>>>>>> 7ef69331
     fi
     pushd ${YT_DIR} &> /dev/null
     ( LIBRARY_PATH=$ROCKSTAR_LIBRARY_PATH ${DEST_DIR}/bin/${PYTHON_EXEC} setup.py develop 2>&1) 1>> ${LOG_FILE} || do_exit
     popd &> /dev/null
 fi
 
-<<<<<<< HEAD
-    if [ $INST_YT_SOURCE -eq 0 ]
-    then
-        echo "Installing yt"
-        log_cmd ${DEST_DIR}/bin/conda install -c conda-forge --yes yt
-    else
-        echo "Building yt from source"
-        YT_DIR="${DEST_DIR}/src/yt-hg"
-        log_cmd ${DEST_DIR}/bin/hg clone https://bitbucket.org/yt_analysis/yt ${YT_DIR}
-        log_cmd ${DEST_DIR}/bin/hg -R ${YT_DIR} up -C ${BRANCH}
-        if [ $INST_EMBREE -eq 1 ]
-        then
-            echo $DEST_DIR > ${YT_DIR}/embree.cfg
-        fi
-        if [ $INST_ROCKSTAR -eq 1 ]
-        then
-            echo $ROCKSTAR_DIR > ${YT_DIR}/rockstar.cfg
-            ROCKSTAR_LIBRARY_PATH=${DEST_DIR}/lib
-        fi
-        pushd ${YT_DIR} &> /dev/null
-        ( LIBRARY_PATH=$ROCKSTAR_LIBRARY_PATH ${DEST_DIR}/bin/${PYTHON_EXEC} setup.py develop 2>&1) 1>> ${LOG_FILE} || do_exit
-        popd &> /dev/null
-=======
 test_install
 
 echo
@@ -944,7 +691,6 @@
         LD_NAME="DYLD_LIBRARY_PATH"
     else
         LD_NAME="LD_LIBRARY_PATH"
->>>>>>> 7ef69331
     fi
     echo
     echo "For rockstar to work, you must also set $LD_NAME:"
