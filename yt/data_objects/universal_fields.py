--- conflicted
+++ resolved
@@ -84,43 +84,22 @@
 add_field("ones_over_dx", function=_ones_over_dx,
           display_field=False)
 
-<<<<<<< HEAD
 def _zeros(field, data):
     return np.zeros(data.shape, dtype='float64')
-add_field("zeros", function=_zeros,
-          projection_conversion="unitary",
-          display_field = False)
-
-def _zeros(field, data):
-    return np.zeros(data.shape, dtype=np.float64)
-
-def _ones(field, data):
-    return np.ones(data.shape, dtype=np.float64)
 
 add_field("zeros", function=_zeros, projection_conversion="unitary",
           display_field=False)
 
-add_field("ones", function=_ones, projection_conversion="unitary",
-          display_field=False)
-
-add_field("cells_per_bin", function=_ones,
-=======
-def _Zeros(field, data):
-    return np.zeros(data["Ones"].shape, dtype='float64')
-add_field("Zeros", function=_Zeros,
-          projection_conversion="unitary",
-          display_field = False)
-
-def _Ones(field, data):
+def _ones(field, data):
     tr = np.ones(data.ires.shape, dtype="float64")
     if data._spatial:
         return data._reshape_vals(tr)
     return tr
-add_field("Ones", function=_Ones,
-          projection_conversion="unitary",
-          display_field = False)
-add_field("CellsPerBin", function=_Ones,
->>>>>>> 1f56f985
+
+add_field("ones", function=_ones, projection_conversion="unitary",
+          display_field=False)
+
+add_field("cells_per_bin", function=_ones,
           display_field = False)
 
 def _sound_speed(field, data):
@@ -317,7 +296,6 @@
     """
     sqrt(3 pi / (16 G rho))
     """
-<<<<<<< HEAD
     return np.sqrt(3.0 * np.pi / (16.0 * G * data["density"]))
 
 add_field("dynamical_time", function=_dynamical_time, units="s")
@@ -356,50 +334,6 @@
     return data["density"] / (1.0 + z)**3
 
 add_field("comoving_density", function=_comoving_density, units="g/cm**3")
-=======
-    return (3.0*np.pi/(16*G*data["Density"]))**(1./2.)
-add_field("DynamicalTime", function=_DynamicalTime,
-           units=r"\rm{s}")
-
-def _CellMass(field, data):
-    return data["Density"] * data["CellVolume"]
-def _convertCellMassMsun(data):
-    return 1.0 / mass_sun_cgs # g^-1
-add_field("CellMass", function=_CellMass, units=r"\rm{g}")
-add_field("CellMassMsun", units=r"M_{\odot}",
-          function=_CellMass,
-          convert_function=_convertCellMassMsun)
-
-def _CellMassCode(field, data):
-    return data["Density"] * data["CellVolumeCode"]
-def _convertCellMassCode(data):
-    return 1.0/data.convert("Density")
-add_field("CellMassCode", 
-          function=_CellMassCode,
-          convert_function=_convertCellMassCode)
-
-def _TotalMass(field,data):
-    return (data["Density"]+data[("deposit", "particle_density")]) * data["CellVolume"]
-add_field("TotalMass", function=_TotalMass, units=r"\rm{g}")
-add_field("TotalMassMsun", units=r"M_{\odot}",
-          function=_TotalMass,
-          convert_function=_convertCellMassMsun)
-
-def _StarMass(field,data):
-    return data["star_density"] * data["CellVolume"]
-add_field("StarMassMsun", units=r"M_{\odot}",
-          function=_StarMass,
-          convert_function=_convertCellMassMsun)
-
-def _Matter_Density(field,data):
-    return (data['Density'] + data['particle_density'])
-add_field("Matter_Density",function=_Matter_Density,units=r"\rm{g}/\rm{cm^3}")
-
-def _ComovingDensity(field, data):
-    ef = (1.0 + data.pf.current_redshift)**3.0
-    return data["Density"]/ef
-add_field("ComovingDensity", function=_ComovingDensity, units=r"\rm{g}/\rm{cm}^3")
->>>>>>> 1f56f985
 
 # This is rho_total / rho_cr(z).
 def _overdensity(field, data):
@@ -609,20 +543,7 @@
 def obtain_velocities(data):
     return obtain_rv_vec(data)
 
-<<<<<<< HEAD
 def _specific_angular_momentum_x(field, data):
-=======
-def _convertSpecificAngularMomentum(data):
-    return data.convert("cm")
-def _convertSpecificAngularMomentumKMSMPC(data):
-    return km_per_cm*data.convert("mpc")
-
-def _SpecificAngularMomentumX(field, data):
-    xv, yv, zv = obtain_velocities(data)
-    rv = obtain_rvec(data)
-    return yv*rv[2,:] - zv*rv[1,:]
-def _SpecificAngularMomentumY(field, data):
->>>>>>> 1f56f985
     xv, yv, zv = obtain_velocities(data)
     center = data.get_field_parameter('center')
     v_vec = obtain_rvec(data)
@@ -688,18 +609,6 @@
     r_vec = coords - np.reshape(center,new_shape)
     v_vec = np.array([xv,yv,zv], dtype=np.float64)
     return np.cross(r_vec, v_vec, axis=0)
-#add_field("ParticleSpecificAngularMomentum",
-#          function=_ParticleSpecificAngularMomentum, particle_type=True,
-#          convert_function=_convertSpecificAngularMomentum, vector_field=True,
-#          units=r"\rm{cm}^2/\rm{s}", validators=[ValidateParameter('center')])
-<<<<<<< HEAD
-=======
-#add_field("ParticleSpecificAngularMomentumKMSMPC",
-#          function=_ParticleSpecificAngularMomentum, particle_type=True,
-#          convert_function=_convertSpecificAngularMomentumKMSMPC, vector_field=True,
-#          units=r"\rm{km}\rm{Mpc}/\rm{s}", validators=[ValidateParameter('center')])
->>>>>>> 1f56f985
-
 
 
 def _particle_specific_angular_momentum_x(field, data):
@@ -712,18 +621,8 @@
     yv = data["particle_velocity_y"] - bv[1]
     zv = data["particle_velocity_z"] - bv[2]
     return yv*z - zv*y
-<<<<<<< HEAD
+
 def _particle_specific_angular_momentum_y(field, data):
-=======
-add_field("ParticleSpecificAngularMomentumX", 
-          function=_ParticleSpecificAngularMomentumX, particle_type=True,
-          convert_function=_convertSpecificAngularMomentum,
-          units=r"\rm{cm}^2/\rm{s}", validators=[ValidateParameter("center")])
-add_field("ParticleSpecificAngularMomentumX_KMSMPC", function=_ParticleSpecificAngularMomentumX, particle_type=True,
-          convert_function=_convertSpecificAngularMomentumKMSMPC,
-          units=r"\rm{cm}^2/\rm{s}", validators=[ValidateParameter("center")])
-def _ParticleSpecificAngularMomentumY(field, data):
->>>>>>> 1f56f985
     if data.has_field_parameter("bulk_velocity"):
         bv = data.get_field_parameter("bulk_velocity")
     else: bv = np.zeros(3, dtype=np.float64)
@@ -733,18 +632,8 @@
     xv = data["particle_velocity_x"] - bv[0]
     zv = data["particle_velocity_z"] - bv[2]
     return -(xv*z - zv*x)
-<<<<<<< HEAD
+
 def _particle_specific_angular_momentum_z(field, data):
-=======
-add_field("ParticleSpecificAngularMomentumY", 
-          function=_ParticleSpecificAngularMomentumY, particle_type=True,
-          convert_function=_convertSpecificAngularMomentum,
-          units=r"\rm{cm}^2/\rm{s}", validators=[ValidateParameter("center")])
-add_field("ParticleSpecificAngularMomentumY_KMSMPC", function=_ParticleSpecificAngularMomentumY, particle_type=True,
-          convert_function=_convertSpecificAngularMomentumKMSMPC,
-          units=r"\rm{cm}^2/\rm{s}", validators=[ValidateParameter("center")])
-def _ParticleSpecificAngularMomentumZ(field, data):
->>>>>>> 1f56f985
     if data.has_field_parameter("bulk_velocity"):
         bv = data.get_field_parameter("bulk_velocity")
     else: bv = np.zeros(3, dtype=np.float64)
@@ -754,7 +643,7 @@
     xv = data["particle_velocity_x"] - bv[0]
     yv = data["particle_velocity_y"] - bv[1]
     return xv*y - yv*x
-<<<<<<< HEAD
+
 for ax in 'xyz':
     n = "particle_specific_angular_momentum_%s" % ax
     add_field(n, function=eval("_%s" % n), particle_type=True,
@@ -762,23 +651,11 @@
     
 def _particle_angular_momentum(field, data):
     return data["particle_mass"] * data["particle_specific_angular_momentum"]
-=======
-add_field("ParticleSpecificAngularMomentumZ", 
-          function=_ParticleSpecificAngularMomentumZ, particle_type=True,
-          convert_function=_convertSpecificAngularMomentum,
-          units=r"\rm{cm}^2/\rm{s}", validators=[ValidateParameter("center")])
-add_field("ParticleSpecificAngularMomentumZ_KMSMPC", function=_ParticleSpecificAngularMomentumZ, particle_type=True,
-          convert_function=_convertSpecificAngularMomentumKMSMPC,
-          units=r"\rm{cm}^2/\rm{s}", validators=[ValidateParameter("center")])
-
-def _ParticleAngularMomentum(field, data):
-    return data["ParticleMass"] * data["ParticleSpecificAngularMomentum"]
->>>>>>> 1f56f985
+
 #add_field("ParticleAngularMomentum",
 #          function=_ParticleAngularMomentum, units=r"\rm{g}\/\rm{cm}^2/\rm{s}",
 #          particle_type=True, validators=[ValidateParameter('center')])
 
-<<<<<<< HEAD
 def _particle_angular_momentum_x(field, data):
     return data["cell_mass"] * data["particle_specific_angular_momentum_x"]
 add_field("particle_angular_momentum_x", function=_particle_angular_momentum_x,
@@ -793,22 +670,6 @@
     return data["cell_mass"] * data["particle_specific_angular_momentum_z"]
 add_field("particle_angular_momentum_z", function=_particle_angular_momentum_z,
          units="g*cm**2/s", particle_type=True,
-=======
-def _ParticleAngularMomentumX(field, data):
-    return data["particle_mass"] * data["ParticleSpecificAngularMomentumX"]
-add_field("ParticleAngularMomentumX", function=_ParticleAngularMomentumX,
-         units=r"\rm{g}\/\rm{cm}^2/\rm{s}", particle_type=True,
-         validators=[ValidateParameter('center')])
-def _ParticleAngularMomentumY(field, data):
-    return data["particle_mass"] * data["ParticleSpecificAngularMomentumY"]
-add_field("ParticleAngularMomentumY", function=_ParticleAngularMomentumY,
-         units=r"\rm{g}\/\rm{cm}^2/\rm{s}", particle_type=True,
-         validators=[ValidateParameter('center')])
-def _ParticleAngularMomentumZ(field, data):
-    return data["particle_mass"] * data["ParticleSpecificAngularMomentumZ"]
-add_field("ParticleAngularMomentumZ", function=_ParticleAngularMomentumZ,
-         units=r"\rm{g}\/\rm{cm}^2/\rm{s}", particle_type=True,
->>>>>>> 1f56f985
          validators=[ValidateParameter('center')])
 
 def get_radius(data, field_prefix):
@@ -820,14 +681,8 @@
     if any(data.pf.periodicity):
         rdw = radius.copy()
     for i, ax in enumerate('xyz'):
-<<<<<<< HEAD
         np.subtract(data["%s%s" % (field_prefix, ax)],
                     YTArray(center[i], center.units), r)
-=======
-        np.subtract(data["%s%s" % (field_prefix, ax)], center[i], r)
-        if data.pf.dimensionality < i+1:
-            break
->>>>>>> 1f56f985
         if data.pf.periodicity[i] == True:
             np.abs(r, r)
             np.subtract(r, DW[i], rdw)
@@ -835,6 +690,8 @@
             np.minimum(r, rdw, r)
         np.power(r, 2.0, r)
         np.add(radius, r, radius)
+        if data.pf.dimensionality < i+1:
+            break
     np.sqrt(radius, radius)
     return radius
 
@@ -860,7 +717,6 @@
     phi   = np.tile(phi, (3,) + (1,)*len(phi.shape)).transpose()
     return get_sph_r_component(velocities, theta, phi, normal)
 
-<<<<<<< HEAD
 def _radial_velocity_absolute(field, data):
     return np.abs(_radial_velocity(field, data))
 add_field("radial_velocity", function=_radial_velocity,
@@ -876,141 +732,6 @@
           take_log=False, units="cm/s")
 
 def _cutting_plane_velocity_x(field, data):
-=======
-def _RadialVelocityABS(field, data):
-    return np.abs(_RadialVelocity(field, data))
-def _ConvertRadialVelocityKMS(data):
-    return km_per_cm
-add_field("RadialVelocity", function=_RadialVelocity,
-          units=r"\rm{cm}/\rm{s}")
-add_field("RadialVelocityABS", function=_RadialVelocityABS,
-          units=r"\rm{cm}/\rm{s}")
-add_field("RadialVelocityKMS", function=_RadialVelocity,
-          convert_function=_ConvertRadialVelocityKMS, units=r"\rm{km}/\rm{s}")
-add_field("RadialVelocityKMSABS", function=_RadialVelocityABS,
-          convert_function=_ConvertRadialVelocityKMS, units=r"\rm{km}/\rm{s}")
-
-def _ParticleRadiusSpherical(field, data):
-    normal = data.get_field_parameter('normal')
-    center = data.get_field_parameter('center')
-    bv = data.get_field_parameter("bulk_velocity")
-    pos = "particle_position_%s"
-    pos = np.array([data[pos % ax] for ax in "xyz"])
-    theta = get_sph_theta(pos, center)
-    phi = get_sph_phi(pos, center)
-    pos = pos - np.reshape(center, (3, 1))
-    sphr = get_sph_r_component(pos, theta, phi, normal)
-    return sphr
-
-add_field("ParticleRadiusSpherical", function=_ParticleRadiusSpherical,
-          particle_type=True, units=r"\rm{cm}/\rm{s}",
-          validators=[ValidateParameter("normal"), 
-                      ValidateParameter("center")])
-
-def _ParticleThetaSpherical(field, data):
-    normal = data.get_field_parameter('normal')
-    center = data.get_field_parameter('center')
-    bv = data.get_field_parameter("bulk_velocity")
-    pos = "particle_position_%s"
-    pos = np.array([data[pos % ax] for ax in "xyz"])
-    theta = get_sph_theta(pos, center)
-    phi = get_sph_phi(pos, center)
-    pos = pos - np.reshape(center, (3, 1))
-    spht = get_sph_theta_component(pos, theta, phi, normal)
-    return spht
-
-add_field("ParticleThetaSpherical", function=_ParticleThetaSpherical,
-          particle_type=True, units=r"\rm{cm}/\rm{s}",
-          validators=[ValidateParameter("normal"), 
-                      ValidateParameter("center")])
-
-def _ParticlePhiSpherical(field, data):
-    normal = data.get_field_parameter('normal')
-    center = data.get_field_parameter('center')
-    bv = data.get_field_parameter("bulk_velocity")
-    pos = "particle_position_%s"
-    pos = np.array([data[pos % ax] for ax in "xyz"])
-    theta = get_sph_theta(pos, center)
-    phi = get_sph_phi(pos, center)
-    pos = pos - np.reshape(center, (3, 1))
-    vel = vel - np.reshape(bv, (3, 1))
-    sphp = get_sph_phi_component(pos, theta, phi, normal)
-    return sphp
-
-add_field("ParticlePhiSpherical", function=_ParticleThetaSpherical,
-          particle_type=True, units=r"\rm{cm}/\rm{s}",
-          validators=[ValidateParameter("normal"), 
-                      ValidateParameter("center")])
-
-def _ParticleRadialVelocity(field, data):
-    normal = data.get_field_parameter('normal')
-    center = data.get_field_parameter('center')
-    bv = data.get_field_parameter("bulk_velocity")
-    pos = "particle_position_%s"
-    pos = np.array([data[pos % ax] for ax in "xyz"])
-    vel = "particle_velocity_%s"
-    vel = np.array([data[vel % ax] for ax in "xyz"])
-    theta = get_sph_theta(pos, center)
-    phi = get_sph_phi(pos, center)
-    pos = pos - np.reshape(center, (3, 1))
-    vel = vel - np.reshape(bv, (3, 1))
-    sphr = get_sph_r_component(vel, theta, phi, normal)
-    return sphr
-
-add_field("ParticleRadialVelocity", function=_ParticleRadialVelocity,
-          particle_type=True, units=r"\rm{cm}/\rm{s}",
-          validators=[ValidateParameter("normal"), 
-                      ValidateParameter("center")])
-
-def _ParticleThetaVelocity(field, data):
-    normal = data.get_field_parameter('normal')
-    center = data.get_field_parameter('center')
-    bv = data.get_field_parameter("bulk_velocity")
-    pos = "particle_position_%s"
-    pos = np.array([data[pos % ax] for ax in "xyz"])
-    vel = "particle_velocity_%s"
-    vel = np.array([data[vel % ax] for ax in "xyz"])
-    theta = get_sph_theta(pos, center)
-    phi = get_sph_phi(pos, center)
-    pos = pos - np.reshape(center, (3, 1))
-    vel = vel - np.reshape(bv, (3, 1))
-    spht = get_sph_theta_component(vel, theta, phi, normal)
-    return spht
-
-add_field("ParticleThetaVelocity", function=_ParticleThetaVelocity,
-          particle_type=True, units=r"\rm{cm}/\rm{s}",
-          validators=[ValidateParameter("normal"), 
-                      ValidateParameter("center")])
-
-def _ParticlePhiVelocity(field, data):
-    normal = data.get_field_parameter('normal')
-    center = data.get_field_parameter('center')
-    bv = data.get_field_parameter("bulk_velocity")
-    pos = "particle_position_%s"
-    pos = np.array([data[pos % ax] for ax in "xyz"])
-    vel = "particle_velocity_%s"
-    vel = np.array([data[vel % ax] for ax in "xyz"])
-    theta = get_sph_theta(pos, center)
-    phi = get_sph_phi(pos, center)
-    pos = pos - np.reshape(center, (3, 1))
-    vel = vel - np.reshape(bv, (3, 1))
-    sphp = get_sph_phi_component(vel, phi, normal)
-    return sphp
-
-add_field("ParticlePhiVelocity", function=_ParticleThetaVelocity,
-          particle_type=True, units=r"\rm{cm}/\rm{s}",
-          validators=[ValidateParameter("normal"), 
-                      ValidateParameter("center")])
-
-def _TangentialVelocity(field, data):
-    return np.sqrt(data["VelocityMagnitude"]**2.0
-                 - data["RadialVelocity"]**2.0)
-add_field("TangentialVelocity", 
-          function=_TangentialVelocity,
-          take_log=False, units=r"\rm{cm}/\rm{s}")
-
-def _CuttingPlaneVelocityX(field, data):
->>>>>>> 1f56f985
     x_vec, y_vec, z_vec = [data.get_field_parameter("cp_%s_vec" % (ax))
                            for ax in 'xyz']
     bulk_velocity = data.get_field_parameter("bulk_velocity")
@@ -1158,14 +879,8 @@
     
     return get_sph_r_component(Bfields, theta, phi, normal)
 
-<<<<<<< HEAD
 add_field("magnetic_field_radial", function=_magnetic_field_toroidal,
-          units="gauss",
-=======
-add_field("BRadial", function=_BRadial,
-          units=r"\rm{Gauss}",
->>>>>>> 1f56f985
-          validators=[ValidateParameter("normal")])
+          units="gauss", validators=[ValidateParameter("normal")])
 
 def _vorticity_squared(field, data):
     mylog.debug("Generating vorticity on %s", data)
@@ -1494,7 +1209,6 @@
 add_field("vorticity_growth_magnitude_absolute", function=_vorticity_growth_magnitude_absolute,
           validators=[ValidateSpatial(1,
                       ["x-velocity", "y-velocity", "z-velocity"])],
-<<<<<<< HEAD
           units="1/s")
 
 def _vorticity_growth_timescale(field, data):
@@ -1504,17 +1218,6 @@
     return np.sqrt(domegax_dt**2 + domegay_dt**2 + domegaz_dt**2)
 add_field("vorticity_growth_timescale", function=_vorticity_growth_timescale,
           validators=[ValidateSpatial(1,
-=======
-          units=r"\rm{s}^{-1}")
-
-def _VorticityGrowthTimescale(field, data):
-    domegax_dt = data["VorticityX"] / data["VorticityGrowthX"]
-    domegay_dt = data["VorticityY"] / data["VorticityGrowthY"]
-    domegaz_dt = data["VorticityZ"] / data["VorticityGrowthZ"]
-    return np.sqrt(domegax_dt**2 + domegay_dt**2 + domegaz_dt**2)
-add_field("VorticityGrowthTimescale", function=_VorticityGrowthTimescale,
-          validators=[ValidateSpatial(1, 
->>>>>>> 1f56f985
                       ["x-velocity", "y-velocity", "z-velocity"])],
           units="s")
 
