--- conflicted
+++ resolved
@@ -62,12 +62,9 @@
     geometry = "cartesian"
     coordinates = None
     max_level = 99
-<<<<<<< HEAD
+    storage_filename = None
     _particle_mass_name = None
     _particle_coordinates_name = None
-=======
-    storage_filename = None
->>>>>>> 4be011f7
 
     class __metaclass__(type):
         def __init__(cls, name, b, d):
