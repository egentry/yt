--- conflicted
+++ resolved
@@ -1862,11 +1862,7 @@
 
     def _calculate_flux_in_grid(self, grid, mask, field, value,
                     field_x, field_y, field_z, fluxing_field = None):
-<<<<<<< HEAD
-        
-=======
-
->>>>>>> 7ef69331
+
         vc_fields = [field, field_x, field_y, field_z]
         if fluxing_field is not None:
             vc_fields.append(fluxing_field)
