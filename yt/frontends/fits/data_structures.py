"""
FITS-specific data structures
"""

#-----------------------------------------------------------------------------
# Copyright (c) 2013, yt Development Team.
#
# Distributed under the terms of the Modified BSD License.
#
# The full license is in the file COPYING.txt, distributed with this software.
#-----------------------------------------------------------------------------

import stat
import types
import numpy as np
import numpy.core.defchararray as np_char
import weakref
import warnings
import re

from yt.funcs import *
from yt.data_objects.grid_patch import \
    AMRGridPatch
from yt.geometry.grid_geometry_handler import \
    GridIndex
from yt.geometry.geometry_handler import \
    YTDataChunk
from yt.data_objects.static_output import \
    Dataset
from yt.utilities.definitions import \
    mpc_conversion
from yt.utilities.io_handler import \
    io_registry
from .fields import FITSFieldInfo
from yt.utilities.decompose import \
    decompose_array, get_psize
from yt.units.unit_lookup_table import default_unit_symbol_lut

class astropy_imports:
    _pyfits = None
    @property
    def pyfits(self):
        if self._pyfits is None:
            try:
                import astropy.io.fits as pyfits
                self.log
            except ImportError:
                pyfits = None
            self._pyfits = pyfits
        return self._pyfits

    _pywcs = None
    @property
    def pywcs(self):
        if self._pywcs is None:
            try:
                import astropy.wcs as pywcs
                self.log
            except ImportError:
                pywcs = None
            self._pywcs = pywcs
        return self._pywcs

    _log = None
    @property
    def log(self):
        if self._log is None:
            try:
                from astropy import log
                if log.exception_logging_enabled():
                    log.disable_exception_logging()
            except ImportError:
                log = None
            self._log = log
        return self._log

ap = astropy_imports()

known_units = dict([(unit.lower(),unit) for unit in default_unit_symbol_lut])
axes_prefixes = ["RA","DEC","V","ENER","FREQ"]

delimiters = ["*", "/", "-", "^"]
delimiters += [str(i) for i in xrange(10)]
regex_pattern = '|'.join(re.escape(_) for _ in delimiters)

class FITSGrid(AMRGridPatch):
    _id_offset = 0
    def __init__(self, id, index, level):
        AMRGridPatch.__init__(self, id, filename = index.index_filename,
                              index = index)
        self.Parent = None
        self.Children = []
        self.Level = 0

    def __repr__(self):
        return "FITSGrid_%04i (%s)" % (self.id, self.ActiveDimensions)

class FITSHierarchy(GridIndex):

    grid = FITSGrid

    def __init__(self,pf,dataset_type='fits'):
        self.dataset_type = dataset_type
        self.field_indexes = {}
        self.parameter_file = weakref.proxy(pf)
        # for now, the index file is the parameter file!
        self.index_filename = self.parameter_file.parameter_filename
        self.directory = os.path.dirname(self.index_filename)
        self._handle = pf._handle
        self.float_type = np.float64
        GridIndex.__init__(self,pf,dataset_type)

    def _initialize_data_storage(self):
        pass

    def _determine_image_units(self, fname, header):
        try:
            field_units = header["bunit"].lower().strip(" ")
            # FITS units always return upper-case, so we need to get
            # the right case by comparing against known units. This
            # only really works for common units.
            units = re.split(regex_pattern, field_units)
            for unit in units:
                if unit in known_units:
                    field_units = field_units.replace(unit, known_units[unit])
            self.parameter_file.field_units[fname] = field_units
        except:
            self.parameter_file.field_units[fname] = "dimensionless"

    def _ensure_same_dims(self, hdu):
        ds = self.parameter_file
        conditions = [hdu.header["naxis"] != ds.primary_header["naxis"]]
        for i in xrange(ds.naxis):
            nax = "naxis%d" % (i+1)
            conditions.append(hdu.header[nax] != ds.primary_header[nax])
        if np.any(conditions):
            return False
        else:
            return True

    def _detect_output_fields(self):
        ds = self.parameter_file
        self.field_list = []
        self._axis_map = {}
        self._file_map = {}
        self._ext_map = {}
        self._scale_map = {}
        # We create a field from each slice on the 4th axis
        if self.parameter_file.naxis == 4:
            naxis4 = self.parameter_file.primary_header["naxis4"]
        else:
            naxis4 = 1
        for i, fits_file in enumerate(self.parameter_file._fits_files):
            for j, hdu in enumerate(fits_file):
                if self._ensure_same_dims(hdu):
                    try:
                        fname = hdu.header["btype"].lower()
                    except:
                        fname = hdu.name.lower()
                    for k in xrange(naxis4):
                        if naxis4 > 1:
                            fname += "_%s_%d" % (hdu.header["CTYPE4"], k+1)
                        if self.pf.num_files > 1:
                            try:
                                fname += "_%5.3fGHz" % (hdu.header["restfreq"]/1.0e9)
                            except:
                                fname += "_%5.3fGHz" % (hdu.header["restfrq"]/1.0e9)
                            else:
                                fname += "_field_%d" % (i)
                        self._axis_map[fname] = k
                        self._file_map[fname] = fits_file
                        self._ext_map[fname] = j
                        self._scale_map[fname] = [0.0,1.0]
                        if "bzero" in hdu.header:
                            self._scale_map[fname][0] = hdu.header["bzero"]
                        if "bscale" in hdu.header:
                            self._scale_map[fname][1] = hdu.header["bscale"]
                        self.field_list.append((self.dataset_type, fname))
                        mylog.info("Adding field %s to the list of fields." % (fname))
                        self._determine_image_units(fname, hdu.header)
                else:
                    mylog.warning("Image block %s does not have " % (hdu.name.lower()) +
                                  "the same dimensions as the primary and will not be " +
                                  "available as a field.")


        # For line fields, we still read the primary field. Not sure how to extend this
        # For now, we pick off the first field from the field list.
        line_db = self.parameter_file.line_database
        primary_fname = self.field_list[0][1]
        for k, v in line_db.iteritems():
            mylog.info("Adding line field: %s at offset %i" % (k, v))
            self.field_list.append((self.dataset_type, k))
            self._ext_map[k] = self._ext_map[primary_fname]
            self._axis_map[k] = self._axis_map[primary_fname]
            self._file_map[k] = self._file_map[primary_fname]
            self.parameter_file.field_units[k] = self.parameter_file.field_units[primary_fname]

    def _count_grids(self):
        self.num_grids = self.pf.nprocs

    def _parse_index(self):
        f = self._handle # shortcut
        pf = self.parameter_file # shortcut

        # If nprocs > 1, decompose the domain into virtual grids
        if pf.nprocs > 1:
            bbox = np.array([[le,re] for le, re in zip(pf.domain_left_edge,
                                                       pf.domain_right_edge)])
            psize = get_psize(np.array(pf.domain_dimensions), pf.nprocs)
            gle, gre, shapes, slices = decompose_array(pf.domain_dimensions, psize, bbox)
            self.grid_left_edge = self.pf.arr(gle, "code_length")
            self.grid_right_edge = self.pf.arr(gre, "code_length")
            self.grid_dimensions = np.array([shape for shape in shapes], dtype="int32")
        else:
            self.grid_left_edge[0,:] = pf.domain_left_edge
            self.grid_right_edge[0,:] = pf.domain_right_edge
            self.grid_dimensions[0] = pf.domain_dimensions

        self.grid_levels.flat[:] = 0
        self.grids = np.empty(self.num_grids, dtype='object')
        for i in xrange(self.num_grids):
            self.grids[i] = self.grid(i, self, self.grid_levels[i,0])

    def _populate_grid_objects(self):
        for i in xrange(self.num_grids):
            self.grids[i]._prepare_grid()
            self.grids[i]._setup_dx()
        self.max_level = 0

    def _setup_derived_fields(self):
        super(FITSHierarchy, self)._setup_derived_fields()
        [self.parameter_file.conversion_factors[field]
         for field in self.field_list]
        for field in self.field_list:
            if field not in self.derived_field_list:
                self.derived_field_list.append(field)

        for field in self.derived_field_list:
            f = self.parameter_file.field_info[field]
            if f._function.func_name == "_TranslationFunc":
                # Translating an already-converted field
                self.parameter_file.conversion_factors[field] = 1.0

    def _setup_data_io(self):
        self.io = io_registry[self.dataset_type](self.parameter_file)

    def _chunk_io(self, dobj, cache = True, local_only = False):
        # local_only is only useful for inline datasets and requires
        # implementation by subclasses.
        gfiles = defaultdict(list)
        gobjs = getattr(dobj._current_chunk, "objs", dobj._chunk_info)
        for g in gobjs:
            gfiles[g.id].append(g)
        for fn in sorted(gfiles):
            gs = gfiles[fn]
            yield YTDataChunk(dobj, "io", gs, self._count_selection(dobj, gs),
                              cache = cache)

class FITSDataset(Dataset):
    _index_class = FITSHierarchy
    _field_info_class = FITSFieldInfo
    _dataset_type = "fits"
    _handle = None

    def __init__(self, filename,
                 dataset_type = 'fits',
                 slave_files = [],
                 nprocs = None,
                 storage_filename = None,
                 nan_mask = None,
                 folded_axis = None,
                 folded_width = None,
                 line_database = None,
                 suppress_astropy_warnings = True):
        self.folded_axis = folded_axis
        self.folded_width = folded_width
        self._unfolded_domain_dimensions = None
        if line_database is None:
            line_database = {}
        self.line_database = line_database

        if suppress_astropy_warnings:
            warnings.filterwarnings('ignore', module="astropy", append=True)
        self.filenames = [filename] + slave_files
        self.num_files = len(self.filenames)
        self.fluid_types += ("fits",)
        if nan_mask is None:
            self.nan_mask = {}
        elif isinstance(nan_mask, float):
            self.nan_mask = {"all":nan_mask}
        elif isinstance(nan_mask, dict):
            self.nan_mask = nan_mask
        self.nprocs = nprocs
        self._handle = ap.pyfits.open(self.filenames[0],
                                      memmap=True,
                                      do_not_scale_image_data=True,
                                      ignore_blank=True)
        self._fits_files = [self._handle]
        if self.num_files > 1:
            for fits_file in slave_files:
                self._fits_files.append(ap.pyfits.open(fits_file,
                                                       memmap=True,
                                                       do_not_scale_image_data=True,
                                                       ignore_blank=True))

        if self._handle[1].name == "EVENTS":
            self.first_image = 1
        else:
            self.first_image = 0
        self.primary_header = self._handle[self.first_image].header
        if self.first_image == 0:
            self.wcs = ap.pywcs.WCS(header=self.primary_header)
            self.axis_names = {}
            self.naxis = self.primary_header["naxis"]
            for i, ax in enumerate("xyz"[:self.naxis]):
                self.axis_names[self.primary_header["ctype%d" % (i+1)]] = ax
            self.dims = [self.primary_header["naxis%d" % (i+1)]
                         for i in xrange(self.naxis)]

        else:
            self.naxis = 2
            self.wcs = ap.pywcs.WCS(naxis=2)
            self.axis_names = {}
            events_info = {}
            for k,v in self.primary_header.items():
                if v in ["X","Y"]:
                    num = k.strip("TTYPE")
                    events_info[v] = (self.primary_header["TLMIN"+num],
                                      self.primary_header["TLMAX"+num],
                                      self.primary_header["TCTYP"+num],
                                      self.primary_header["TCRVL"+num],
                                      self.primary_header["TCDLT"+num],
                                      self.primary_header["TCRPX"+num])
                elif v == "ENERGY":
                    num = k.strip("TTYPE")
                    events_info[v] = self.primary_header["TUNIT"+num]
            for ax in ["x","y"]:
                self.axis_names[events_info[ax.upper][2]] = ax
            self.wcs.wcs.cdelt = [events_info["x"][4],events_info["y"][4]]
            self.wcs.wcs.crpix = [events_info["x"][5],events_info["y"][5]]
            self.wcs.wcs.ctype = [events_info["x"][2],events_info["y"][2]]
            self.wcs.wcs.cunit = ["deg","deg"]
            self.wcs.wcs.crval = [events_info["x"][3],events_info["y"][3]]
            self.dims = [events_info["x"][1]-events_info["x"][0],
                         events_info["y"][1]-events_info["y"][0]]
        self.refine_by = 2

        Dataset.__init__(self, filename, dataset_type)
        self.storage_filename = storage_filename

    def _set_code_unit_attributes(self):
        """
        Generates the conversion to various physical _units based on the parameter file
        """
        file_unit = None
        for i, unit in enumerate(self.wcs.wcs.cunit):
            if unit in mpc_conversion.keys():
                file_unit = unit.name
                idx = i
                break
        if file_unit is None:
            self.no_cgs_equiv_length = True
            mylog.warning("No length conversion provided. Assuming 1 = 1 cm.")
            length_factor = 1.0
            length_unit = "cm"
        else:
            length_factor = self.wcs.wcs.cdelt[idx]
            length_unit = str(file_unit)
        self.length_unit = self.quan(length_factor,length_unit)
        self.mass_unit = self.quan(1.0, "g")
        self.time_unit = self.quan(1.0, "s")
        self.velocity_unit = self.quan(1.0, "cm/s")

    def _parse_parameter_file(self):
        self.unique_identifier = \
            int(os.stat(self.parameter_filename)[stat.ST_CTIME])

        # Determine dimensionality

        self.dimensionality = self.naxis
        self.geometry = "cartesian"

        # Sometimes a FITS file has a 4D datacube, in which case
        # we take the 4th axis and assume it consists of different fields.
        if self.dimensionality == 4: self.dimensionality = 3

        self.domain_dimensions = np.array(self.dims)[:self.dimensionality]
        if self.dimensionality == 2:
            self.domain_dimensions = np.append(self.domain_dimensions,
                                               [int(1)])

        self.domain_left_edge = np.array([0.5]*3)
        self.domain_right_edge = np.array([float(dim)+0.5 for dim in self.domain_dimensions])

        if self.folded_axis is not None:
            self.domain_left_edge[self.folded_axis] = -self.folded_width/2.
            self.domain_right_edge[self.folded_axis] = self.folded_width/2.
            self._unfolded_domain_dimensions = self.domain_dimensions.copy()
            self.domain_dimensions[self.folded_axis] = int(self.folded_width)

        if self.dimensionality == 2:
            self.domain_left_edge[-1] = 0.5
            self.domain_right_edge[-1] = 1.5

        # Get the simulation time
        try:
            self.current_time = self.parameters["time"]
        except:
            mylog.warning("Cannot find time")
            self.current_time = 0.0
            pass

        # For now we'll ignore these
        self.periodicity = (False,)*3
        self.current_redshift = self.omega_lambda = self.omega_matter = \
            self.hubble_constant = self.cosmological_simulation = 0.0

        # If nprocs is None, do some automatic decomposition of the domain
        if self.nprocs is None:
            self.nprocs = np.around(np.prod(self.domain_dimensions) /
                                    32**self.dimensionality).astype("int")
            self.nprocs = min(self.nprocs, 512)

        # Check to see if this data is in (RA,Dec,?) format
        self.ppv_data = False
        x = np.zeros((self.dimensionality), dtype="bool")
<<<<<<< HEAD
        for apx in axes_prefixes:
            x += np_char.startswith(self.axis_names.keys()[:self
                                    .dimensionality], apx)
        if x.sum() == self.dimensionality: self._setup_xyv()
=======
        for ap in axes_prefixes:
            x += np_char.startswith(self.axis_names.keys()[:self.dimensionality], ap)
        if x.sum() == self.dimensionality: self._setup_ppv()
>>>>>>> 52f13179

    def _setup_ppv(self):

        self.ppv_data = True

        end = min(self.dimensionality+1,4)
        ctypes = np.array([self.primary_header["CTYPE%d" % (i)] for i in xrange(1,end)])
        self.ra_axis = np.where(np_char.startswith(ctypes, "RA"))[0][0]
        self.dec_axis = np.where(np_char.startswith(ctypes, "DEC"))[0][0]

        if self.wcs.naxis > 2:

            self.vel_axis = np_char.startswith(ctypes, "V")
            self.vel_axis += np_char.startswith(ctypes, "FREQ")
            self.vel_axis += np_char.startswith(ctypes, "ENER")
            self.vel_axis = np.where(self.vel_axis)[0][0]
            self.vel_name = ctypes[self.vel_axis].lower()

            self.wcs_2d = ap.pywcs.WCS(naxis=2)
            self.wcs_2d.wcs.crpix = self.wcs.wcs.crpix[[self.ra_axis, self.dec_axis]]
            self.wcs_2d.wcs.cdelt = self.wcs.wcs.cdelt[[self.ra_axis, self.dec_axis]]
            self.wcs_2d.wcs.crval = self.wcs.wcs.crval[[self.ra_axis, self.dec_axis]]
            self.wcs_2d.wcs.cunit = [str(self.wcs.wcs.cunit[self.ra_axis]),
                                     str(self.wcs.wcs.cunit[self.dec_axis])]
            self.wcs_2d.wcs.ctype = [self.wcs.wcs.ctype[self.ra_axis],
                                     self.wcs.wcs.ctype[self.dec_axis]]

            self.wcs_1d = ap.pywcs.WCS(naxis=1)
            self.wcs_1d.wcs.crpix = [self.wcs.wcs.crpix[self.vel_axis]]
            self.wcs_1d.wcs.cdelt = [self.wcs.wcs.cdelt[self.vel_axis]]
            self.wcs_1d.wcs.crval = [self.wcs.wcs.crval[self.vel_axis]]
            self.wcs_1d.wcs.cunit = [str(self.wcs.wcs.cunit[self.vel_axis])]
            self.wcs_1d.wcs.ctype = [self.wcs.wcs.ctype[self.vel_axis]]

        else:

            self.wcs_2d = self.wcs
            self.wcs_1d = None
            self.vel_axis = 2
            self.vel_name = "z"

    def __del__(self):
        for file in self._fits_files:
            file.close()
        self._handle.close()

    @classmethod
    def _is_valid(cls, *args, **kwargs):
        ext = args[0].rsplit(".", 1)[-1]
        if ext.upper() == "GZ":
            # We don't know for sure that there will be > 1
            ext = args[0].rsplit(".", 1)[0].rsplit(".", 1)[-1]
        if ext.upper() not in ("FITS", "FTS"):
            return False
        try:
            with warnings.catch_warnings():
                warnings.filterwarnings('ignore', category=UserWarning, append=True)
                fileh = ap.pyfits.open(args[0])
            valid = fileh[0].header["naxis"] >= 2
            if len(fileh) > 1 and fileh[1].name == "EVENTS":
                valid = fileh[1].header["naxis"] >= 2
            fileh.close()
            return valid
        except:
            pass
        return False<|MERGE_RESOLUTION|>--- conflicted
+++ resolved
@@ -425,16 +425,13 @@
         # Check to see if this data is in (RA,Dec,?) format
         self.ppv_data = False
         x = np.zeros((self.dimensionality), dtype="bool")
-<<<<<<< HEAD
         for apx in axes_prefixes:
             x += np_char.startswith(self.axis_names.keys()[:self
                                     .dimensionality], apx)
         if x.sum() == self.dimensionality: self._setup_xyv()
-=======
         for ap in axes_prefixes:
             x += np_char.startswith(self.axis_names.keys()[:self.dimensionality], ap)
         if x.sum() == self.dimensionality: self._setup_ppv()
->>>>>>> 52f13179
 
     def _setup_ppv(self):
 
