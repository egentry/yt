"""
RAMSES-specific data structures



"""

#-----------------------------------------------------------------------------
# Copyright (c) 2013, yt Development Team.
#
# Distributed under the terms of the Modified BSD License.
#
# The full license is in the file COPYING.txt, distributed with this software.
#-----------------------------------------------------------------------------

import numpy as np
import stat
import weakref
import cStringIO

from yt.funcs import *
from yt.geometry.oct_geometry_handler import \
    OctreeIndex
from yt.geometry.geometry_handler import \
    Index, YTDataChunk
from yt.data_objects.static_output import \
    Dataset
from yt.data_objects.octree_subset import \
    OctreeSubset

from .definitions import ramses_header
from yt.utilities.definitions import \
    mpc_conversion, sec_conversion
from yt.utilities.lib import \
    get_box_grids_level
from yt.utilities.io_handler import \
    io_registry
from yt.data_objects.field_info_container import \
    FieldInfoContainer, NullFunc
import yt.utilities.fortran_utils as fpu
from yt.geometry.oct_container import \
    RAMSESOctreeContainer
from .fields import \
    RAMSESFieldInfo, \
    KnownRAMSESFields, \
    create_cooling_fields

class RAMSESDomainFile(object):
    _last_mask = None
    _last_selector_id = None

    def __init__(self, pf, domain_id, nvar):
        self.nvar = nvar
        self.pf = pf
        self.domain_id = domain_id
        num = os.path.basename(pf.parameter_filename).split("."
                )[0].split("_")[1]
        basename = "%s/%%s_%s.out%05i" % (
            os.path.abspath(
              os.path.dirname(pf.parameter_filename)),
            num, domain_id)
        for t in ['grav', 'hydro', 'part', 'amr']:
            setattr(self, "%s_fn" % t, basename % t)
        self._read_amr_header()
        self._read_particle_header()
        self._read_amr()

    _hydro_offset = None
    _level_count = None

    def __repr__(self):
        return "RAMSESDomainFile: %i" % self.domain_id

    @property
    def level_count(self):
        if self._level_count is not None: return self._level_count
        self.hydro_offset
        return self._level_count

    @property
    def hydro_offset(self):
        if self._hydro_offset is not None: return self._hydro_offset
        # We now have to open the file and calculate it
        f = open(self.hydro_fn, "rb")
        fpu.skip(f, 6)
        # It goes: level, CPU, 8-variable
        min_level = self.pf.min_level
        n_levels = self.amr_header['nlevelmax'] - min_level
        hydro_offset = np.zeros(n_levels, dtype='int64')
        hydro_offset -= 1
        level_count = np.zeros(n_levels, dtype='int64')
        skipped = []
        for level in range(self.amr_header['nlevelmax']):
            for cpu in range(self.amr_header['nboundary'] +
                             self.amr_header['ncpu']):
                header = ( ('file_ilevel', 1, 'I'),
                           ('file_ncache', 1, 'I') )
                try:
                    hvals = fpu.read_attrs(f, header, "=")
                except AssertionError:
                    print "You are running with the wrong number of fields."
                    print "Please specify these in the load command."
                    print "We are looking for %s fields." % self.nvar
                    print "The last set of field sizes was: %s" % skipped
                    raise
                if hvals['file_ncache'] == 0: continue
                assert(hvals['file_ilevel'] == level+1)
                if cpu + 1 == self.domain_id and level >= min_level:
                    hydro_offset[level - min_level] = f.tell()
                    level_count[level - min_level] = hvals['file_ncache']
                skipped = fpu.skip(f, 8 * self.nvar)
        self._hydro_offset = hydro_offset
        self._level_count = level_count
        return self._hydro_offset

    def _read_particle_header(self):
        if not os.path.exists(self.part_fn):
            self.local_particle_count = 0
            self.particle_field_offsets = {}
            return
        f = open(self.part_fn, "rb")
        f.seek(0, os.SEEK_END)
        flen = f.tell()
        f.seek(0)
        hvals = {}
        attrs = ( ('ncpu', 1, 'I'),
                  ('ndim', 1, 'I'),
                  ('npart', 1, 'I') )
        hvals.update(fpu.read_attrs(f, attrs))
        fpu.read_vector(f, 'I')

        attrs = ( ('nstar_tot', 1, 'I'),
                  ('mstar_tot', 1, 'd'),
                  ('mstar_lost', 1, 'd'),
                  ('nsink', 1, 'I') )
        hvals.update(fpu.read_attrs(f, attrs))
        self.particle_header = hvals
        self.local_particle_count = hvals['npart']
        particle_fields = [
                ("particle_position_x", "d"),
                ("particle_position_y", "d"),
                ("particle_position_z", "d"),
                ("particle_velocity_x", "d"),
                ("particle_velocity_y", "d"),
                ("particle_velocity_z", "d"),
                ("particle_mass", "d"),
                ("particle_identifier", "I"),
                ("particle_refinement_level", "I")]
        if hvals["nstar_tot"] > 0:
            particle_fields += [("particle_age", "d"),
                                ("particle_metallicity", "d")]
        field_offsets = {}
        _pfields = {}
        for field, vtype in particle_fields:
            if f.tell() >= flen: break
            field_offsets["all", field] = f.tell()
            _pfields["all", field] = vtype
            fpu.skip(f, 1)
        self.particle_field_offsets = field_offsets
        self.particle_field_types = _pfields

    def _read_amr_header(self):
        hvals = {}
        f = open(self.amr_fn, "rb")
        for header in ramses_header(hvals):
            hvals.update(fpu.read_attrs(f, header))
        # That's the header, now we skip a few.
        hvals['numbl'] = np.array(hvals['numbl']).reshape(
            (hvals['nlevelmax'], hvals['ncpu']))
        fpu.skip(f)
        if hvals['nboundary'] > 0:
            fpu.skip(f, 2)
            self.ngridbound = fpu.read_vector(f, 'i').astype("int64")
        else:
            self.ngridbound = np.zeros(hvals['nlevelmax'], dtype='int64')
        free_mem = fpu.read_attrs(f, (('free_mem', 5, 'i'), ) )
        ordering = fpu.read_vector(f, 'c')
        fpu.skip(f, 4)
        # Now we're at the tree itself
        # Now we iterate over each level and each CPU.
        self.amr_header = hvals
        self.amr_offset = f.tell()
        self.local_oct_count = hvals['numbl'][self.pf.min_level:, self.domain_id - 1].sum()
        self.total_oct_count = hvals['numbl'][self.pf.min_level:,:].sum(axis=0)

    def _read_amr(self):
        """Open the oct file, read in octs level-by-level.
           For each oct, only the position, index, level and domain 
           are needed - its position in the octree is found automatically.
           The most important is finding all the information to feed
           oct_handler.add
        """
        self.oct_handler = RAMSESOctreeContainer(self.pf.domain_dimensions/2,
                self.pf.domain_left_edge, self.pf.domain_right_edge)
        root_nodes = self.amr_header['numbl'][self.pf.min_level,:].sum()
        self.oct_handler.allocate_domains(self.total_oct_count, root_nodes)
        fb = open(self.amr_fn, "rb")
        fb.seek(self.amr_offset)
        f = cStringIO.StringIO()
        f.write(fb.read())
        f.seek(0)
        mylog.debug("Reading domain AMR % 4i (%0.3e, %0.3e)",
            self.domain_id, self.total_oct_count.sum(), self.ngridbound.sum())
        def _ng(c, l):
            if c < self.amr_header['ncpu']:
                ng = self.amr_header['numbl'][l, c]
            else:
                ng = self.ngridbound[c - self.amr_header['ncpu'] +
                                self.amr_header['nboundary']*l]
            return ng
        min_level = self.pf.min_level
        max_level = min_level
        nx, ny, nz = (((i-1.0)/2.0) for i in self.amr_header['nx'])
        for level in range(self.amr_header['nlevelmax']):
            # Easier if do this 1-indexed
            for cpu in range(self.amr_header['nboundary'] + self.amr_header['ncpu']):
                #ng is the number of octs on this level on this domain
                ng = _ng(cpu, level)
                if ng == 0: continue
                ind = fpu.read_vector(f, "I").astype("int64")
                fpu.skip(f, 2)
                pos = np.empty((ng, 3), dtype='float64')
                pos[:,0] = fpu.read_vector(f, "d") - nx
                pos[:,1] = fpu.read_vector(f, "d") - ny
                pos[:,2] = fpu.read_vector(f, "d") - nz
                #pos *= self.pf.domain_width
                #pos += self.parameter_file.domain_left_edge
                fpu.skip(f, 31)
                #parents = fpu.read_vector(f, "I")
                #fpu.skip(f, 6)
                #children = np.empty((ng, 8), dtype='int64')
                #for i in range(8):
                #    children[:,i] = fpu.read_vector(f, "I")
                #cpu_map = np.empty((ng, 8), dtype="int64")
                #for i in range(8):
                #    cpu_map[:,i] = fpu.read_vector(f, "I")
                #rmap = np.empty((ng, 8), dtype="int64")
                #for i in range(8):
                #    rmap[:,i] = fpu.read_vector(f, "I")
                # We don't want duplicate grids.
                # Note that we're adding *grids*, not individual cells.
                if level >= min_level:
                    assert(pos.shape[0] == ng)
                    n = self.oct_handler.add(cpu + 1, level - min_level, pos,
                                count_boundary = 1)
                    self._error_check(cpu, level, pos, n, ng, (nx, ny, nz))
                    if n > 0: max_level = max(level - min_level, max_level)
        self.max_level = max_level
        self.oct_handler.finalize()

    def _error_check(self, cpu, level, pos, n, ng, nn):
        # NOTE: We have the second conditional here because internally, it will
        # not add any octs in that case.
        if n == ng or cpu + 1 > self.oct_handler.num_domains:
            return
        # This is where we now check for issues with creating the new octs, and
        # we attempt to determine what precisely is going wrong.
        # These are all print statements.
        print "We have detected an error with the construction of the Octree."
        print "  The number of Octs to be added :  %s" % ng
        print "  The number of Octs added       :  %s" % n
        print "  Level                          :  %s" % level
        print "  CPU Number (0-indexed)         :  %s" % cpu
        for i, ax in enumerate('xyz'):
            print "  extent [%s]                     :  %s %s" % \
            (ax, pos[:,i].min(), pos[:,i].max())
        print "  domain left                    :  %s" % \
            (self.pf.domain_left_edge,)
        print "  domain right                   :  %s" % \
            (self.pf.domain_right_edge,)
        print "  offset applied                 :  %s %s %s" % \
            (nn[0], nn[1], nn[2])
        print "AMR Header:"
        for key in sorted(self.amr_header):
            print "   %-30s: %s" % (key, self.amr_header[key])
        raise RuntimeError

    def included(self, selector):
        if getattr(selector, "domain_id", None) is not None:
            return selector.domain_id == self.domain_id
        domain_ids = self.oct_handler.domain_identify(selector)
        return self.domain_id in domain_ids

class RAMSESDomainSubset(OctreeSubset):

    _domain_offset = 1

    def fill(self, content, fields, selector):
        # Here we get a copy of the file, which we skip through and read the
        # bits we want.
        oct_handler = self.oct_handler
        all_fields = self.domain.pf.h.fluid_field_list
        fields = [f for ft, f in fields]
        tr = {}
        cell_count = selector.count_oct_cells(self.oct_handler, self.domain_id)
        levels, cell_inds, file_inds = self.oct_handler.file_index_octs(
            selector, self.domain_id, cell_count)
        for field in fields:
            tr[field] = np.zeros(cell_count, 'float64')
        for level, offset in enumerate(self.domain.hydro_offset):
            if offset == -1: continue
            content.seek(offset)
            nc = self.domain.level_count[level]
            temp = {}
            for field in all_fields:
                temp[field] = np.empty((nc, 8), dtype="float64")
            for i in range(8):
                for field in all_fields:
                    if field not in fields:
                        fpu.skip(content)
                    else:
                        temp[field][:,i] = fpu.read_vector(content, 'd') # cell 1
            oct_handler.fill_level(level, levels, cell_inds, file_inds, tr, temp)
        return tr

class RAMSESIndex(OctreeIndex):

    def __init__(self, pf, data_style='ramses'):
        self.fluid_field_list = pf._fields_in_file
        self.data_style = data_style
        self.parameter_file = weakref.proxy(pf)
        # for now, the hierarchy file is the parameter file!
        self.hierarchy_filename = self.parameter_file.parameter_filename
        self.directory = os.path.dirname(self.hierarchy_filename)
        self.max_level = None

        self.float_type = np.float64
        super(RAMSESIndex, self).__init__(pf, data_style)

    def _initialize_oct_handler(self):
        nv = len(self.fluid_field_list)
        self.domains = [RAMSESDomainFile(self.parameter_file, i + 1, nv)
                        for i in range(self.parameter_file['ncpu'])]
        total_octs = sum(dom.local_oct_count #+ dom.ngridbound.sum()
                         for dom in self.domains)
        self.max_level = max(dom.max_level for dom in self.domains)
        self.num_grids = total_octs

    def _detect_fields(self):
        # TODO: Add additional fields
        pfl = set([])
        for domain in self.domains:
            pfl.update(set(domain.particle_field_offsets.keys()))
        self.particle_field_list = list(pfl)
        self.field_list = self.fluid_field_list + self.particle_field_list

    def _setup_derived_fields(self):
        self._parse_cooling()
        super(RAMSESGeometryHandler, self)._setup_derived_fields()
    
    def _setup_classes(self):
        dd = self._get_data_reader_dict()
        super(RAMSESIndex, self)._setup_classes(dd)
        self.object_types.sort()

    def _identify_base_chunk(self, dobj):
        if getattr(dobj, "_chunk_info", None) is None:
            domains = [dom for dom in self.domains if
                       dom.included(dobj.selector)]
            base_region = getattr(dobj, "base_region", dobj)
            if len(domains) > 1:
                mylog.debug("Identified %s intersecting domains", len(domains))
            subsets = [RAMSESDomainSubset(base_region, domain, self.parameter_file)
                       for domain in domains]
            dobj._chunk_info = subsets
        dobj._current_chunk = list(self._chunk_all(dobj))[0]

    def _chunk_all(self, dobj):
        oobjs = getattr(dobj._current_chunk, "objs", dobj._chunk_info)
        yield YTDataChunk(dobj, "all", oobjs, None)

    def _chunk_spatial(self, dobj, ngz, sort = None, preload_fields = None):
        sobjs = getattr(dobj._current_chunk, "objs", dobj._chunk_info)
        for i,og in enumerate(sobjs):
            if ngz > 0:
                g = og.retrieve_ghost_zones(ngz, [], smoothed=True)
            else:
                g = og
            yield YTDataChunk(dobj, "spatial", [g], None)

    def _chunk_io(self, dobj, cache = True):
        oobjs = getattr(dobj._current_chunk, "objs", dobj._chunk_info)
        for subset in oobjs:
            yield YTDataChunk(dobj, "io", [subset], None, cache = cache)

<<<<<<< HEAD
class RAMSESDataset(Dataset):
    _hierarchy_class = RAMSESIndex
=======
    def _parse_cooling(self):
        pf = self.parameter_file
        num = os.path.basename(pf.parameter_filename).split("."
                )[0].split("_")[1]
        basename = "%s/cooling_%05i.out" % (
            os.path.dirname(pf.parameter_filename), int(num))
        create_cooling_fields(basename, pf.field_info)

class RAMSESStaticOutput(StaticOutput):
    _hierarchy_class = RAMSESGeometryHandler
>>>>>>> d5cd8f50
    _fieldinfo_fallback = RAMSESFieldInfo
    _fieldinfo_known = KnownRAMSESFields
    _particle_mass_name = "ParticleMass"
    _particle_coordinates_name = "Coordinates"
    
    def __init__(self, filename, data_style='ramses',
                 fields = None,
                 storage_filename = None):
        # Here we want to initiate a traceback, if the reader is not built.
        if fields is None:
            fields = ["Density", "x-velocity", "y-velocity",
	                  "z-velocity", "Pressure", "Metallicity"]
        self._fields_in_file = fields
        Dataset.__init__(self, filename, data_style)
        self.storage_filename = storage_filename

    def __repr__(self):
        return self.basename.rsplit(".", 1)[0]
        
    def _set_units(self):
        """
        Generates the conversion to various physical _units based on the parameter file
        """
        self.units = {}
        self.time_units = {}
        if len(self.parameters) == 0:
            self._parse_parameter_file()
        self._setup_nounits_units()
        self.conversion_factors = defaultdict(lambda: 1.0)
        self.time_units['1'] = 1
        self.units['1'] = 1.0
        self.units['unitary'] = 1.0 / (self.domain_right_edge - self.domain_left_edge).max()
        rho_u = self.parameters['unit_d']
        self.conversion_factors["Density"] = rho_u
        vel_u = self.parameters['unit_l'] / self.parameters['unit_t']
        self.conversion_factors["Pressure"] = rho_u*vel_u**2
        self.conversion_factors["x-velocity"] = vel_u
        self.conversion_factors["y-velocity"] = vel_u
        self.conversion_factors["z-velocity"] = vel_u
        # Necessary to get the length units in, which are needed for Mass
        # We also have to multiply by the boxlength here to scale into our
        # domain.
        self.conversion_factors['mass'] = rho_u * self.parameters['unit_l']**3

    def _setup_nounits_units(self):
        # Note that unit_l *already* converts to proper!
        # Also note that unit_l must be multiplied by the boxlen parameter to
        # ensure we are correctly set up for the current domain.
        unit_l = self.parameters['unit_l'] * self.parameters['boxlen']
        for unit in mpc_conversion.keys():
            self.units[unit] = unit_l * mpc_conversion[unit] / mpc_conversion["cm"]
            self.units['%sh' % unit] = self.units[unit] * self.hubble_constant
            self.units['%scm' % unit] = (self.units[unit] *
                                          (1 + self.current_redshift))
            self.units['%shcm' % unit] = (self.units['%sh' % unit] *
                                          (1 + self.current_redshift))
        for unit in sec_conversion.keys():
            self.time_units[unit] = self.parameters['unit_t'] / sec_conversion[unit]

    def _parse_parameter_file(self):
        # hardcoded for now
        # These should be explicitly obtained from the file, but for now that
        # will wait until a reorganization of the source tree and better
        # generalization.
        self.dimensionality = 3
        self.refine_by = 2
        self.parameters["HydroMethod"] = 'ramses'
        self.parameters["Time"] = 1. # default unit is 1...

        self.unique_identifier = \
            int(os.stat(self.parameter_filename)[stat.ST_CTIME])
        # We now execute the same logic Oliver's code does
        rheader = {}
        f = open(self.parameter_filename)
        def read_rhs(cast):
            line = f.readline()
            p, v = line.split("=")
            rheader[p.strip()] = cast(v)
        for i in range(6): read_rhs(int)
        f.readline()
        for i in range(11): read_rhs(float)
        f.readline()
        read_rhs(str)
        # This next line deserves some comment.  We specify a min_level that
        # corresponds to the minimum level in the RAMSES simulation.  RAMSES is
        # one-indexed, but it also does refer to the *oct* dimensions -- so
        # this means that a levelmin of 1 would have *1* oct in it.  So a
        # levelmin of 2 would have 8 octs at the root mesh level.
        self.min_level = rheader['levelmin'] - 1
        # Now we read the hilbert indices
        self.hilbert_indices = {}
        if rheader['ordering type'] == "hilbert":
            f.readline() # header
            for n in range(rheader['ncpu']):
                dom, mi, ma = f.readline().split()
                self.hilbert_indices[int(dom)] = (float(mi), float(ma))
        self.parameters.update(rheader)
        self.current_time = self.parameters['time'] * self.parameters['unit_t']
        self.domain_left_edge = np.zeros(3, dtype='float64')
        self.domain_dimensions = np.ones(3, dtype='int32') * \
                        2**(self.min_level+1)
        self.domain_right_edge = np.ones(3, dtype='float64')
        # This is likely not true, but I am not sure how to otherwise
        # distinguish them.
        mylog.warning("RAMSES frontend assumes all simulations are cosmological!")
        self.cosmological_simulation = 1
        self.periodicity = (True, True, True)
        self.current_redshift = (1.0 / rheader["aexp"]) - 1.0
        self.omega_lambda = rheader["omega_l"]
        self.omega_matter = rheader["omega_m"]
        self.hubble_constant = rheader["H0"] / 100.0 # This is H100
        self.max_level = rheader['levelmax'] - self.min_level

    @classmethod
    def _is_valid(self, *args, **kwargs):
        if not os.path.basename(args[0]).startswith("info_"): return False
        fn = args[0].replace("info_", "amr_").replace(".txt", ".out00001")
        return os.path.exists(fn)
<|MERGE_RESOLUTION|>--- conflicted
+++ resolved
@@ -346,7 +346,7 @@
 
     def _setup_derived_fields(self):
         self._parse_cooling()
-        super(RAMSESGeometryHandler, self)._setup_derived_fields()
+        super(RAMSESIndex, self)._setup_derived_fields()
     
     def _setup_classes(self):
         dd = self._get_data_reader_dict()
@@ -383,10 +383,6 @@
         for subset in oobjs:
             yield YTDataChunk(dobj, "io", [subset], None, cache = cache)
 
-<<<<<<< HEAD
-class RAMSESDataset(Dataset):
-    _hierarchy_class = RAMSESIndex
-=======
     def _parse_cooling(self):
         pf = self.parameter_file
         num = os.path.basename(pf.parameter_filename).split("."
@@ -395,9 +391,8 @@
             os.path.dirname(pf.parameter_filename), int(num))
         create_cooling_fields(basename, pf.field_info)
 
-class RAMSESStaticOutput(StaticOutput):
-    _hierarchy_class = RAMSESGeometryHandler
->>>>>>> d5cd8f50
+class RAMSESDataset(Dataset):
+    _hierarchy_class = RAMSESIndex
     _fieldinfo_fallback = RAMSESFieldInfo
     _fieldinfo_known = KnownRAMSESFields
     _particle_mass_name = "ParticleMass"
