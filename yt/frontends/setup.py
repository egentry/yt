--- conflicted
+++ resolved
@@ -21,15 +21,13 @@
     config.add_subpackage("artio")
 #    config.add_subpackage("artio2")
     config.add_subpackage("pluto")
-<<<<<<< HEAD
     config.add_subpackage("ramses")
     config.add_subpackage("sdf")
     config.add_subpackage("sph")
     config.add_subpackage("stream")
     config.add_subpackage("boxlib/tests")
-=======
+    config.add_subpackage("pluto")
     config.add_subpackage("charm")
->>>>>>> a4987588
     config.add_subpackage("flash/tests")
     config.add_subpackage("enzo/tests")
     config.add_subpackage("stream/tests")
