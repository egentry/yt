"""
Gadget data-file handling functions




"""
from __future__ import print_function

#-----------------------------------------------------------------------------
# Copyright (c) 2013, yt Development Team.
#
# Distributed under the terms of the Modified BSD License.
#
# The full license is in the file COPYING.txt, distributed with this software.
#-----------------------------------------------------------------------------

import numpy as np
import os

from yt.extern.six import string_types
from yt.utilities.io_handler import \
    BaseIOHandler
from yt.utilities.lib.geometry_utils import \
    compute_morton
from yt.utilities.logger import ytLogger as mylog
from yt.utilities.on_demand_imports import _h5py as h5py

from .data_structures import \
    _get_gadget_format

from .definitions import \
    gadget_hdf5_ptypes, \
    SNAP_FORMAT_2_OFFSET


class IOHandlerGadgetHDF5(BaseIOHandler):
    _dataset_type = "gadget_hdf5"
    _vector_fields = ("Coordinates", "Velocity", "Velocities")
    _known_ptypes = gadget_hdf5_ptypes
    _var_mass = None
    _element_names = ('Hydrogen', 'Helium', 'Carbon', 'Nitrogen', 'Oxygen',
                      'Neon', 'Magnesium', 'Silicon', 'Iron')

    @property
    def var_mass(self):
        if self._var_mass is None:
            vm = []
            for i, v in enumerate(self.ds["Massarr"]):
                if v == 0:
                    vm.append(self._known_ptypes[i])
            self._var_mass = tuple(vm)
        return self._var_mass

    def _read_fluid_selection(self, chunks, selector, fields, size):
        raise NotImplementedError

    def _read_particle_coords(self, chunks, ptf):
        # This will read chunks and yield the results.
        chunks = list(chunks)
        data_files = set([])
        for chunk in chunks:
            for obj in chunk.objs:
                data_files.update(obj.data_files)
        for data_file in sorted(data_files, key=lambda x: x.filename):
            f = h5py.File(data_file.filename, "r")
            # This double-reads
            for ptype, field_list in sorted(ptf.items()):
                if data_file.total_particles[ptype] == 0:
                    continue
                x = f["/%s/Coordinates" % ptype][:, 0].astype("float64")
                y = f["/%s/Coordinates" % ptype][:, 1].astype("float64")
                z = f["/%s/Coordinates" % ptype][:, 2].astype("float64")
                yield ptype, (x, y, z)
            f.close()

    def _read_particle_fields(self, chunks, ptf, selector):
        # Now we have all the sizes, and we can allocate
        data_files = set([])
        for chunk in chunks:
            for obj in chunk.objs:
                data_files.update(obj.data_files)
        for data_file in sorted(data_files, key=lambda x: x.filename):
            f = h5py.File(data_file.filename, "r")
            for ptype, field_list in sorted(ptf.items()):
                if data_file.total_particles[ptype] == 0:
                    continue
                g = f["/%s" % ptype]
                coords = g["Coordinates"][:].astype("float64")
                mask = selector.select_points(
                    coords[:, 0], coords[:, 1], coords[:, 2], 0.0)
                del coords
                if mask is None:
                    continue
                for field in field_list:

                    if field in ("Mass", "Masses") and \
                            ptype not in self.var_mass:
                        data = np.empty(mask.sum(), dtype="float64")
                        ind = self._known_ptypes.index(ptype)
                        data[:] = self.ds["Massarr"][ind]

                    elif field in self._element_names:
                        rfield = 'ElementAbundance/' + field
                        data = g[rfield][:][mask, ...]
                    elif field.startswith("Metallicity_"):
                        col = int(field.rsplit("_", 1)[-1])
                        data = g["Metallicity"][:, col][mask]
                    elif field.startswith("Chemistry_"):
                        col = int(field.rsplit("_", 1)[-1])
                        data = g["ChemistryAbundances"][:, col][mask]
                    else:
                        data = g[field][:][mask, ...]

                    yield (ptype, field), data
            f.close()

    def _initialize_index(self, data_file, regions):
        index_ptype = self.index_ptype
        f = h5py.File(data_file.filename, "r")
        if index_ptype == "all":
            pcount = f["/Header"].attrs["NumPart_ThisFile"][:].sum()
            keys = f.keys()
        else:
            pt = int(index_ptype[-1])
            pcount = f["/Header"].attrs["NumPart_ThisFile"][pt]
            keys = [index_ptype]
        morton = np.empty(pcount, dtype='uint64')
        ind = 0
        for key in keys:
            if not key.startswith("PartType"):
                continue
            if "Coordinates" not in f[key]:
                continue
            ds = f[key]["Coordinates"]
            dt = ds.dtype.newbyteorder("N")  # Native
            pos = np.empty(ds.shape, dtype=dt)
            pos[:] = ds
            regions.add_data_file(pos, data_file.file_id,
                                  data_file.ds.filter_bbox)
            morton[ind:ind + pos.shape[0]] = compute_morton(
                pos[:, 0], pos[:, 1], pos[:, 2],
                data_file.ds.domain_left_edge,
                data_file.ds.domain_right_edge,
                data_file.ds.filter_bbox)
            ind += pos.shape[0]
        f.close()
        return morton

    def _count_particles(self, data_file):
        f = h5py.File(data_file.filename, "r")
        pcount = f["/Header"].attrs["NumPart_ThisFile"][:]
        f.close()
        npart = dict(("PartType%s" % (i), v) for i, v in enumerate(pcount))
        return npart

    def _identify_fields(self, data_file):
        f = h5py.File(data_file.filename, "r")
        fields = []
        cname = self.ds._particle_coordinates_name  # Coordinates
        mname = self.ds._particle_mass_name  # Mass

        # loop over all keys in OWLS hdf5 file
        #--------------------------------------------------
        for key in f.keys():

            # only want particle data
            #--------------------------------------
            if not key.startswith("PartType"):
                continue

            # particle data group
            #--------------------------------------
            g = f[key]
            if cname not in g:
                continue

            # note str => not unicode!
            ptype = str(key)
            if ptype not in self.var_mass:
                fields.append((ptype, mname))

            # loop over all keys in PartTypeX group
            #----------------------------------------
            for k in g.keys():

                if k == 'ElementAbundance':
                    gp = g[k]
                    for j in gp.keys():
                        kk = j
                        fields.append((ptype, str(kk)))
                elif k == 'Metallicity' and len(g[k].shape) > 1:
                    # Vector of metallicity
                    for i in range(g[k].shape[1]):
                        fields.append((ptype, "Metallicity_%02i" % i))
                elif k == "ChemistryAbundances" and len(g[k].shape) > 1:
                    for i in range(g[k].shape[1]):
                        fields.append((ptype, "Chemistry_%03i" % i))
                else:
                    kk = k
                    if not hasattr(g[kk], "shape"):
                        continue
                    if len(g[kk].shape) > 1:
                        self._vector_fields[kk] = g[kk].shape[1]
                    fields.append((ptype, str(kk)))

        f.close()
        return fields, {}


ZeroMass = object()


class IOHandlerGadgetBinary(BaseIOHandler):
    _dataset_type = "gadget_binary"
    _vector_fields = (("Coordinates", 3),
                      ("Velocity", 3),
                      ("Velocities", 3),
                      ("FourMetalFractions", 4))

    # Particle types (Table 3 in GADGET-2 user guide)
    #
    # Blocks in the file:
    #   HEAD
    #   POS
    #   VEL
    #   ID
    #   MASS    (variable mass only)
    #   U       (gas only)
    #   RHO     (gas only)
    #   HSML    (gas only)
    #   POT     (only if enabled in makefile)
    #   ACCE    (only if enabled in makefile)
    #   ENDT    (only if enabled in makefile)
    #   TSTP    (only if enabled in makefile)

    _var_mass = None
    _format = None

    def __init__(self, ds, *args, **kwargs):
        self._vector_fields = dict(self._vector_fields)
        self._fields = ds._field_spec
        self._ptypes = ds._ptype_spec
        self.data_files = set([])
        gformat = _get_gadget_format(ds.parameter_filename)
        # gadget format 1 original, 2 with block name
        self._format = gformat[0]
        self._endian = gformat[1]
        super(IOHandlerGadgetBinary, self).__init__(ds, *args, **kwargs)

    @property
    def var_mass(self):
        if self._var_mass is None:
            vm = []
            for i, v in enumerate(self.ds["Massarr"]):
                if v == 0:
                    vm.append(self._ptypes[i])
            self._var_mass = tuple(vm)
        return self._var_mass

    def _read_fluid_selection(self, chunks, selector, fields, size):
        raise NotImplementedError

    def _read_particle_coords(self, chunks, ptf):
        data_files = set([])
        for chunk in chunks:
            for obj in chunk.objs:
                data_files.update(obj.data_files)
        for data_file in sorted(data_files):
            poff = data_file.field_offsets
            tp = data_file.total_particles
            f = open(data_file.filename, "rb")
            for ptype in ptf:
                # This is where we could implement sub-chunking
                f.seek(poff[ptype, "Coordinates"], os.SEEK_SET)
                pos = self._read_field_from_file(f,
                                                 tp[ptype], "Coordinates")
                yield ptype, (pos[:, 0], pos[:, 1], pos[:, 2])
            f.close()

    def _read_particle_fields(self, chunks, ptf, selector):
        data_files = set([])
        for chunk in chunks:
            for obj in chunk.objs:
                data_files.update(obj.data_files)
        for data_file in sorted(data_files):
            poff = data_file.field_offsets
            tp = data_file.total_particles
            f = open(data_file.filename, "rb")
            for ptype, field_list in sorted(ptf.items()):
                f.seek(poff[ptype, "Coordinates"], os.SEEK_SET)
                pos = self._read_field_from_file(f,
                                                 tp[ptype], "Coordinates")
                mask = selector.select_points(
                    pos[:, 0], pos[:, 1], pos[:, 2], 0.0)
                del pos
                if mask is None:
                    continue
                for field in field_list:
                    if field == "Mass" and ptype not in self.var_mass:
                        data = np.empty(mask.sum(), dtype="float64")
                        m = self.ds.parameters["Massarr"][
                            self._ptypes.index(ptype)]
                        data[:] = m
                        yield (ptype, field), data
                        continue
                    f.seek(poff[ptype, field], os.SEEK_SET)
                    data = self._read_field_from_file(f, tp[ptype], field)
                    data = data[mask, ...]
                    yield (ptype, field), data
            f.close()

    def _read_field_from_file(self, f, count, name):
        if count == 0:
            return
        if name == "ParticleIDs":
            dt = self._endian + "u4"
        else:
            dt = self._endian + self._float_type
        if name in self._vector_fields:
            count *= self._vector_fields[name]
        arr = np.fromfile(f, dtype=dt, count=count)
        if name in self._vector_fields:
            factor = self._vector_fields[name]
<<<<<<< HEAD
            arr = arr.reshape((count//factor, factor), order="C")
        return arr.astype("float64")
=======
            arr = arr.reshape((count // factor, factor), order="C")
        return arr.astype(self._float_type)
>>>>>>> 7ef69331

    def _get_morton_from_position(self, data_file, count, offset_count,
                                  regions, DLE, DRE):
        with open(data_file.filename, "rb") as f:
            # We add on an additionally 4 for the first record.
            f.seek(data_file._position_offset + 4 + offset_count * 12)
            # The first total_particles * 3 values are positions
            pp = np.fromfile(f, dtype=self._endian + self._float_type,
                             count=count * 3)
            pp.shape = (count, 3)
            pp = pp.astype(self._float_type)
        regions.add_data_file(pp, data_file.file_id,
                                  data_file.ds.filter_bbox)
        morton = compute_morton(pp[:, 0], pp[:, 1], pp[:, 2], DLE, DRE,
                                data_file.ds.filter_bbox)
        return morton

    def _initialize_index(self, data_file, regions):
        DLE = data_file.ds.domain_left_edge
        DRE = data_file.ds.domain_right_edge
        self._float_type = data_file.ds._validate_header(data_file.filename)[1]
        if self.index_ptype == "all":
            count = sum(data_file.total_particles.values())
            return self._get_morton_from_position(
                data_file, count, 0, regions, DLE, DRE)
        else:
            idpos = self._ptypes.index(self.index_ptype)
            count = data_file.total_particles.get(self.index_ptype)
            account = [0] + [data_file.total_particles.get(ptype)
                             for ptype in self._ptypes]
            account = np.cumsum(account)
            return self._get_morton_from_position(
                data_file, account, account[idpos], regions, DLE, DRE)

    def _count_particles(self, data_file):
        npart = dict((self._ptypes[i], v)
                     for i, v in enumerate(data_file.header["Npart"]))
        return npart

    # header is 256, but we have 4 at beginning and end for ints
    _field_size = 4
    def _calculate_field_offsets(self, field_list, pcount,
                                 offset, file_size=None):
        # field_list is (ftype, fname) but the blocks are ordered
        # (fname, ftype) in the file.
        if self._format == 2:
            # Need to subtract offset due to extra header block
            pos = offset - SNAP_FORMAT_2_OFFSET
        else:
            pos = offset
        fs = self._field_size
        offsets = {}

        for field in self._fields:
            if not isinstance(field, string_types):
                field = field[0]
            if not any((ptype, field) in field_list
                       for ptype in self._ptypes):
                continue
            if self._format == 2:
                pos += 20  # skip block header
            elif self._format == 1:
                pos += 4
            else:
                raise RuntimeError(
                    "incorrect Gadget format %s!" % str(self._format))
            any_ptypes = False
            for ptype in self._ptypes:
                if field == "Mass" and ptype not in self.var_mass:
                    continue
                if (ptype, field) not in field_list:
                    continue
                offsets[(ptype, field)] = pos
                any_ptypes = True
                if field in self._vector_fields:
                    pos += self._vector_fields[field] * pcount[ptype] * fs
                else:
                    pos += pcount[ptype] * fs
            pos += 4
            if not any_ptypes:
                pos -= 8
        if file_size is not None:
            if (file_size != pos) & (self._format == 1):  # ignore the rest of format 2
                mylog.warning("Your Gadget-2 file may have extra " +
                              "columns or different precision!" +
                              " (%s file vs %s computed)",
                              file_size, pos)
        return offsets

    def _identify_fields(self, domain):
        # We can just look at the particle counts.
        field_list = []
        tp = domain.total_particles
        for i, ptype in enumerate(self._ptypes):
            count = tp[ptype]
            if count == 0:
                continue
            m = domain.header["Massarr"][i]
            for field in self._fields:
                if isinstance(field, tuple):
                    field, req = field
                    if req is ZeroMass:
                        if m > 0.0:
                            continue
                    elif isinstance(req, tuple) and ptype in req:
                        pass
                    elif req != ptype:
                        continue
                field_list.append((ptype, field))
        return field_list, {}<|MERGE_RESOLUTION|>--- conflicted
+++ resolved
@@ -322,13 +322,8 @@
         arr = np.fromfile(f, dtype=dt, count=count)
         if name in self._vector_fields:
             factor = self._vector_fields[name]
-<<<<<<< HEAD
-            arr = arr.reshape((count//factor, factor), order="C")
-        return arr.astype("float64")
-=======
             arr = arr.reshape((count // factor, factor), order="C")
         return arr.astype(self._float_type)
->>>>>>> 7ef69331
 
     def _get_morton_from_position(self, data_file, count, offset_count,
                                   regions, DLE, DRE):
