--- conflicted
+++ resolved
@@ -113,13 +113,9 @@
         grid['read_field'] = field
         grid['read_type'] = 'vector'
 
-<<<<<<< HEAD
+
+
 class AthenaHierarchy(GridGeometryHandler):
-=======
-
-
-class AthenaHierarchy(AMRHierarchy):
->>>>>>> 6c8f70fc
 
     grid = AthenaGrid
     _data_style='athena'
