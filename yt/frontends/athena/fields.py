"""
Athena-specific fields

Author: Samuel W. Skillman <samskillman@gmail.com>
Affiliation: University of Colorado at Boulder
Author: J. S. Oishi <jsoishi@gmail.com>
Affiliation: KIPAC/SLAC/Stanford
Author: John A. ZuHone <jzuhone@gmail.com>
Affiliation: NASA/Goddard Space Flight Center
Homepage: http://yt-project.org/
License:
  Copyright (C) 2008-2011 Samuel W. Skillman, Matthew Turk, J. S. Oishi.  
  All Rights Reserved.

  This file is part of yt.

  yt is free software; you can redistribute it and/or modify
  it under the terms of the GNU General Public License as published by
  the Free Software Foundation; either version 3 of the License, or
  (at your option) any later version.

  This program is distributed in the hope that it will be useful,
  but WITHOUT ANY WARRANTY; without even the implied warranty of
  MERCHANTABILITY or FITNESS FOR A PARTICULAR PURPOSE.  See the
  GNU General Public License for more details.

  You should have received a copy of the GNU General Public License
  along with this program.  If not, see <http://www.gnu.org/licenses/>.
"""

import numpy as np
from yt.data_objects.field_info_container import \
    FieldInfoContainer, \
    FieldInfo, \
    ValidateParameter, \
    ValidateDataField, \
    ValidateProperty, \
    ValidateSpatial, \
    ValidateGridType, \
    NullFunc, \
    TranslationFunc
from yt.utilities.physical_constants import \
    kboltz,mh
import yt.data_objects.universal_fields

AthenaFieldInfo = FieldInfoContainer.create_with_fallback(FieldInfo)
add_field = AthenaFieldInfo.add_field

KnownAthenaFields = FieldInfoContainer()
add_athena_field = KnownAthenaFields.add_field

<<<<<<< HEAD
add_athena_field("density", function=NullFunc, take_log=False,
                 units=r"", projected_units =r"")

add_athena_field("pressure", function=NullFunc, take_log=False,
                 units=r"")

add_athena_field("total_energy", function=NullFunc, take_log=False,
                 units=r"")

add_athena_field("velocity_x", function=NullFunc, take_log=False,
                 units=r"")

add_athena_field("velocity_y", function=NullFunc, take_log=False,
                 units=r"")

add_athena_field("velocity_z", function=NullFunc, take_log=False,
                 units=r"")

add_athena_field("momentum_x", function=NullFunc, take_log=False,
                 units=r"")

add_athena_field("momentum_y", function=NullFunc, take_log=False,
                 units=r"")

add_athena_field("momentum_z", function=NullFunc, take_log=False,
                 units=r"")
=======
add_athena_field("density", function=NullFunc, take_log=False)

add_athena_field("pressure", function=NullFunc, take_log=False)

add_athena_field("velocity_x", function=NullFunc, take_log=False)

add_athena_field("velocity_y", function=NullFunc, take_log=False)

add_athena_field("velocity_z", function=NullFunc, take_log=False)

add_athena_field("cell_centered_B_x", function=NullFunc, take_log=False,
                 display_name=r"$\rm{cell\/centered\/B_x}$")

add_athena_field("cell_centered_B_y", function=NullFunc, take_log=False,
                 display_name=r"$\rm{cell\/centered\/B_y}$")

add_athena_field("cell_centered_B_z", function=NullFunc, take_log=False,
                 display_name=r"$\rm{cell\/centered\/B_z}$")
>>>>>>> f3235a5f

add_athena_field("cell_centered_B_x", function=NullFunc, take_log=False,
                 units=r"", display_name=r"$\rm{cell\/centered\/B_x}$")

add_athena_field("cell_centered_B_y", function=NullFunc, take_log=False,
                 units=r"", display_name=r"$\rm{cell\/centered\/B_y}$")

add_athena_field("cell_centered_B_z", function=NullFunc, take_log=False,
                 units=r"", display_name=r"$\rm{cell\/centered\/B_z}$")

# In Athena, conservative or primitive variables may be written out.
# By default, yt concerns itself with primitive variables. The following
# field definitions allow for conversions to primitive variables in the
# case that the file contains the conservative ones.

def _convertDensity(data) :
    return data.convert("Density")
def _density(field, data) :
    return data["density"]
add_field("Density", function=_density, take_log=False,
          units=r"\rm{g}/\rm{cm}^3", projected_units=r"\rm{g}/\rm{cm}^2",
          convert_function=_convertDensity)

def _convertVelocity(data):
    return data.convert("x-velocity")
def _xvelocity(field, data):
    if "velocity_x" in data.pf.field_info:
        return data["velocity_x"]
    else:
        return data["momentum_x"]/data["density"]           
add_field("x-velocity", function=_xvelocity, take_log=False,
          units=r"\rm{cm}/\rm{s}", convert_function=_convertVelocity)
def _yvelocity(field, data):
    if "velocity_y" in data.pf.field_info:
        return data["velocity_y"]
    else:
        return data["momentum_y"]/data["density"]
add_field("y-velocity", function=_yvelocity, take_log=False,
          units=r"\rm{cm}/\rm{s}", convert_function=_convertVelocity)
def _zvelocity(field, data):
    if "velocity_z" in data.pf.field_info:
        return data["velocity_z"]
    else:
        return data["momentum_z"]/data["density"]
add_field("z-velocity", function=_zvelocity, take_log=False,
          units=r"\rm{cm}/\rm{s}", convert_function=_convertVelocity)

def _convertEnergy(data) :
    return data.convert("x-velocity")**2
def _gasenergy(field, data) :
    if "pressure" in data.pf.field_info:
        return data["pressure"]/(data.pf["Gamma"]-1.0)/data["density"]
    else:
        return (data["total_energy"] - 
                0.5*(data["cell_centered_B_x"]**2 +
                     data["cell_centered_B_y"]**2 +
                     data["cell_centered_B_z"]**2) - 
                0.5*(data["momentum_x"]**2 +
                     data["momentum_y"]**2 +
                     data["momentum_z"]**2)/data["density"])/data["density"]
add_field("Gas_Energy", function=_gasenergy, take_log=False,
          units=r"\rm{erg}/\rm{g}")

def _convertPressure(data) :
    return data.convert("Density")*data.convert("x-velocity")**2
def _pressure(field, data) :
    if "pressure" in data.pf.field_info:
        return data["pressure"]
    else:
        return (data["total_energy"] -
                0.5*(data["cell_centered_B_x"]**2 +
                     data["cell_centered_B_y"]**2 +
                     data["cell_centered_B_z"]**2) -
                0.5*(data["momentum_x"]**2 +
                     data["momentum_y"]**2 +
                     data["momentum_z"]**2)/data["density"])*(data.pf["Gamma"]-1.0)
add_field("Pressure", function=_pressure, take_log=False, convert_function=_convertPressure,
          units=r"\rm{erg}/\rm{cm}^3", projected_units=r"\rm{erg}/\rm{cm}^2")

def _temperature(field, data):
    if data.has_field_parameter("mu"):
        mu = data.get_field_parameter("mu")
    else:
        mu = 0.6
    return mu*mh*data["Pressure"]/data["Density"]/kboltz
<<<<<<< HEAD
add_field("Temperature", function=_temperature, take_log=False,
          units=r"\rm{K}")
=======
add_field("Temperature", function=_Temperature, take_log=False,
          units="K")
>>>>>>> f3235a5f

def _convertBfield(data):
        return np.sqrt(4*np.pi*data.convert("Density")*data.convert("x-velocity")**2)
def _Bx(field, data):
    return data['cell_centered_B_x']
add_field("Bx", function=_Bx, take_log=False,
<<<<<<< HEAD
          units=r"\rm{Gauss}", display_name=r"B_x",
          convert_function=_convertBfield)
def _By(field, data):
    return data['cell_centered_B_y']
add_field("By", function=_By, take_log=False,
          units=r"\rm{Gauss}", display_name=r"B_y",
          convert_function=_convertBfield)
def _Bz(field, data):
    return data['cell_centered_B_z']
add_field("Bz", function=_Bz, take_log=False,
          units=r"\rm{Gauss}", display_name=r"B_z",
          convert_function=_convertBfield)

=======
          units="gauss", display_name=r"B_x")

def _By(fields, data):
    factor = np.sqrt(4.*np.pi)
    return data['cell_centered_B_y']*factor
add_field("By", function=_By, take_log=False,
          units="gauss", display_name=r"B_y")

def _Bz(fields, data):
    factor = np.sqrt(4.*np.pi)
    return data['cell_centered_B_z']*factor
add_field("Bz", function=_Bz, take_log=False,
          units="gauss", display_name=r"B_z")
>>>>>>> f3235a5f
<|MERGE_RESOLUTION|>--- conflicted
+++ resolved
@@ -49,34 +49,6 @@
 KnownAthenaFields = FieldInfoContainer()
 add_athena_field = KnownAthenaFields.add_field
 
-<<<<<<< HEAD
-add_athena_field("density", function=NullFunc, take_log=False,
-                 units=r"", projected_units =r"")
-
-add_athena_field("pressure", function=NullFunc, take_log=False,
-                 units=r"")
-
-add_athena_field("total_energy", function=NullFunc, take_log=False,
-                 units=r"")
-
-add_athena_field("velocity_x", function=NullFunc, take_log=False,
-                 units=r"")
-
-add_athena_field("velocity_y", function=NullFunc, take_log=False,
-                 units=r"")
-
-add_athena_field("velocity_z", function=NullFunc, take_log=False,
-                 units=r"")
-
-add_athena_field("momentum_x", function=NullFunc, take_log=False,
-                 units=r"")
-
-add_athena_field("momentum_y", function=NullFunc, take_log=False,
-                 units=r"")
-
-add_athena_field("momentum_z", function=NullFunc, take_log=False,
-                 units=r"")
-=======
 add_athena_field("density", function=NullFunc, take_log=False)
 
 add_athena_field("pressure", function=NullFunc, take_log=False)
@@ -87,6 +59,15 @@
 
 add_athena_field("velocity_z", function=NullFunc, take_log=False)
 
+add_athena_field("momentum_x", function=NullFunc, take_log=False,
+                 units=r"")
+
+add_athena_field("momentum_y", function=NullFunc, take_log=False,
+                 units=r"")
+
+add_athena_field("momentum_z", function=NullFunc, take_log=False,
+                 units=r"")
+
 add_athena_field("cell_centered_B_x", function=NullFunc, take_log=False,
                  display_name=r"$\rm{cell\/centered\/B_x}$")
 
@@ -95,16 +76,6 @@
 
 add_athena_field("cell_centered_B_z", function=NullFunc, take_log=False,
                  display_name=r"$\rm{cell\/centered\/B_z}$")
->>>>>>> f3235a5f
-
-add_athena_field("cell_centered_B_x", function=NullFunc, take_log=False,
-                 units=r"", display_name=r"$\rm{cell\/centered\/B_x}$")
-
-add_athena_field("cell_centered_B_y", function=NullFunc, take_log=False,
-                 units=r"", display_name=r"$\rm{cell\/centered\/B_y}$")
-
-add_athena_field("cell_centered_B_z", function=NullFunc, take_log=False,
-                 units=r"", display_name=r"$\rm{cell\/centered\/B_z}$")
 
 # In Athena, conservative or primitive variables may be written out.
 # By default, yt concerns itself with primitive variables. The following
@@ -116,8 +87,7 @@
 def _density(field, data) :
     return data["density"]
 add_field("Density", function=_density, take_log=False,
-          units=r"\rm{g}/\rm{cm}^3", projected_units=r"\rm{g}/\rm{cm}^2",
-          convert_function=_convertDensity)
+          units=r"g/cm**3", convert_function=_convertDensity)
 
 def _convertVelocity(data):
     return data.convert("x-velocity")
@@ -127,21 +97,21 @@
     else:
         return data["momentum_x"]/data["density"]           
 add_field("x-velocity", function=_xvelocity, take_log=False,
-          units=r"\rm{cm}/\rm{s}", convert_function=_convertVelocity)
+          units="cm/s", convert_function=_convertVelocity)
 def _yvelocity(field, data):
     if "velocity_y" in data.pf.field_info:
         return data["velocity_y"]
     else:
         return data["momentum_y"]/data["density"]
 add_field("y-velocity", function=_yvelocity, take_log=False,
-          units=r"\rm{cm}/\rm{s}", convert_function=_convertVelocity)
+          units="cm/s", convert_function=_convertVelocity)
 def _zvelocity(field, data):
     if "velocity_z" in data.pf.field_info:
         return data["velocity_z"]
     else:
         return data["momentum_z"]/data["density"]
 add_field("z-velocity", function=_zvelocity, take_log=False,
-          units=r"\rm{cm}/\rm{s}", convert_function=_convertVelocity)
+          units=r"cm/s", convert_function=_convertVelocity)
 
 def _convertEnergy(data) :
     return data.convert("x-velocity")**2
@@ -157,7 +127,7 @@
                      data["momentum_y"]**2 +
                      data["momentum_z"]**2)/data["density"])/data["density"]
 add_field("Gas_Energy", function=_gasenergy, take_log=False,
-          units=r"\rm{erg}/\rm{g}")
+          units=r"erg/g")
 
 def _convertPressure(data) :
     return data.convert("Density")*data.convert("x-velocity")**2
@@ -172,8 +142,7 @@
                 0.5*(data["momentum_x"]**2 +
                      data["momentum_y"]**2 +
                      data["momentum_z"]**2)/data["density"])*(data.pf["Gamma"]-1.0)
-add_field("Pressure", function=_pressure, take_log=False, convert_function=_convertPressure,
-          units=r"\rm{erg}/\rm{cm}^3", projected_units=r"\rm{erg}/\rm{cm}^2")
+add_field("Pressure", function=_pressure, take_log=False, convert_function=_convertPressure, units=r"erg/cm**3")
 
 def _temperature(field, data):
     if data.has_field_parameter("mu"):
@@ -181,45 +150,24 @@
     else:
         mu = 0.6
     return mu*mh*data["Pressure"]/data["Density"]/kboltz
-<<<<<<< HEAD
 add_field("Temperature", function=_temperature, take_log=False,
-          units=r"\rm{K}")
-=======
-add_field("Temperature", function=_Temperature, take_log=False,
           units="K")
->>>>>>> f3235a5f
 
 def _convertBfield(data):
         return np.sqrt(4*np.pi*data.convert("Density")*data.convert("x-velocity")**2)
 def _Bx(field, data):
     return data['cell_centered_B_x']
 add_field("Bx", function=_Bx, take_log=False,
-<<<<<<< HEAD
-          units=r"\rm{Gauss}", display_name=r"B_x",
+          units="gauss", display_name=r"B_x",
           convert_function=_convertBfield)
 def _By(field, data):
     return data['cell_centered_B_y']
 add_field("By", function=_By, take_log=False,
-          units=r"\rm{Gauss}", display_name=r"B_y",
+          units="gauss", display_name=r"B_y",
           convert_function=_convertBfield)
 def _Bz(field, data):
     return data['cell_centered_B_z']
 add_field("Bz", function=_Bz, take_log=False,
-          units=r"\rm{Gauss}", display_name=r"B_z",
+          units="gauss", display_name=r"B_z",
           convert_function=_convertBfield)
 
-=======
-          units="gauss", display_name=r"B_x")
-
-def _By(fields, data):
-    factor = np.sqrt(4.*np.pi)
-    return data['cell_centered_B_y']*factor
-add_field("By", function=_By, take_log=False,
-          units="gauss", display_name=r"B_y")
-
-def _Bz(fields, data):
-    factor = np.sqrt(4.*np.pi)
-    return data['cell_centered_B_z']*factor
-add_field("Bz", function=_Bz, take_log=False,
-          units="gauss", display_name=r"B_z")
->>>>>>> f3235a5f
