"""
Athena-specific fields



"""

#-----------------------------------------------------------------------------
# Copyright (c) 2013, yt Development Team.
#
# Distributed under the terms of the Modified BSD License.
#
# The full license is in the file COPYING.txt, distributed with this software.
#-----------------------------------------------------------------------------

from yt.fields.field_info_container import \
    FieldInfoContainer
from yt.utilities.physical_constants import \
    kboltz, mh

b_units = "code_magnetic"
pres_units = "code_pressure"
erg_units = "code_mass * (code_length/code_time)**2"
rho_units = "code_mass / code_length**3"

def velocity_field(comp):
    def _velocity(field, data):
        return data["athena", "momentum_%s" % comp]/data["athena","density"]
    return _velocity

class AthenaFieldInfo(FieldInfoContainer):
    known_other_fields = (
        ("density", ("code_mass/code_length**3", ["density"], None)),
        ("cell_centered_B_x", (b_units, [], None)),
        ("cell_centered_B_y", (b_units, [], None)),
        ("cell_centered_B_z", (b_units, [], None)),
        ("gravitational_potential", ("code_velocity**2", ["gravitational_potential"], None)),
    )

# In Athena, conservative or primitive variables may be written out.
# By default, yt concerns itself with primitive variables. The following
# field definitions allow for conversions to primitive variables in the
# case that the file contains the conservative ones.

    def setup_fluid_fields(self):
        from yt.fields.magnetic_field import \
            setup_magnetic_field_aliases
        unit_system = self.ds.unit_system
        # Add velocity fields
        for comp in "xyz":
            vel_field = ("athena", "velocity_%s" % comp)
            mom_field = ("athena", "momentum_%s" % comp)
            if vel_field in self.field_list:
                self.add_output_field(vel_field, sampling_type="cell",  units="code_length/code_time")
                self.alias(("gas","velocity_%s" % comp), vel_field,
                           units=unit_system["velocity"])
            elif mom_field in self.field_list:
                self.add_output_field(mom_field, sampling_type="cell",
                                      units="code_mass/code_time/code_length**2")
                self.add_field(("gas","velocity_%s" % comp), sampling_type="cell",
                               function=velocity_field(comp), units = unit_system["velocity"])
        # Add pressure, energy, and temperature fields
        def eint_from_etot(data):
            eint = data["athena","total_energy"]
            eint -= data["gas","kinetic_energy"]
            if ("athena","cell_centered_B_x") in self.field_list:
                eint -= data["gas","magnetic_energy"]
            return eint
        def etot_from_pres(data):
            etot = data["athena","pressure"]/(data.ds.gamma-1.)
            etot += data["gas", "kinetic_energy"]
            if ("athena","cell_centered_B_x") in self.field_list:
                etot += data["gas", "magnetic_energy"]
            return etot
        if ("athena","pressure") in self.field_list:
            self.add_output_field(("athena","pressure"), sampling_type="cell",
                                  units=pres_units)
            self.alias(("gas","pressure"),("athena","pressure"),
                       units=unit_system["pressure"])
            def _thermal_energy(field, data):
                return data["athena","pressure"] / \
                       (data.ds.gamma-1.)/data["athena","density"]
            self.add_field(("gas","thermal_energy"), sampling_type="cell",
                           function=_thermal_energy,
                           units=unit_system["specific_energy"])
            def _total_energy(field, data):
                return etot_from_pres(data)/data["athena","density"]
            self.add_field(("gas","total_energy"), sampling_type="cell",
                           function=_total_energy,
                           units=unit_system["specific_energy"])
        elif ("athena","total_energy") in self.field_list:
            self.add_output_field(("athena","total_energy"), sampling_type="cell",
                                  units=pres_units)
<<<<<<< HEAD
=======
            def _pressure(field, data):
                return eint_from_etot(data)*(data.ds.gamma-1.0)
            self.add_field(("gas","pressure"), sampling_type="cell",  function=_pressure,
                           units=unit_system["pressure"])
>>>>>>> 6fda8e9f
            def _thermal_energy(field, data):
                return eint_from_etot(data)/data["athena","density"]
            self.add_field(("gas","thermal_energy"), sampling_type="cell",
                           function=_thermal_energy,
                           units=unit_system["specific_energy"])
            def _total_energy(field, data):
                return data["athena","total_energy"]/data["athena","density"]
            self.add_field(("gas","total_energy"), sampling_type="cell",
                           function=_total_energy,
                           units=unit_system["specific_energy"])
        # Add temperature field
        def _temperature(field, data):
            if data.has_field_parameter("mu"):
                mu = data.get_field_parameter("mu")
            else:
                mu = 0.6
            return mu*mh*data["gas","pressure"]/data["gas","density"]/kboltz
        self.add_field(("gas","temperature"), sampling_type="cell",  function=_temperature,
                       units=unit_system["temperature"])

        setup_magnetic_field_aliases(self, "athena", ["cell_centered_B_%s" % ax for ax in "xyz"])<|MERGE_RESOLUTION|>--- conflicted
+++ resolved
@@ -91,13 +91,6 @@
         elif ("athena","total_energy") in self.field_list:
             self.add_output_field(("athena","total_energy"), sampling_type="cell",
                                   units=pres_units)
-<<<<<<< HEAD
-=======
-            def _pressure(field, data):
-                return eint_from_etot(data)*(data.ds.gamma-1.0)
-            self.add_field(("gas","pressure"), sampling_type="cell",  function=_pressure,
-                           units=unit_system["pressure"])
->>>>>>> 6fda8e9f
             def _thermal_energy(field, data):
                 return eint_from_etot(data)/data["athena","density"]
             self.add_field(("gas","thermal_energy"), sampling_type="cell",
