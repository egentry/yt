--- conflicted
+++ resolved
@@ -21,12 +21,8 @@
     config.add_subpackage("star_analysis")
     config.add_subpackage("two_point_functions")
     config.add_subpackage("radmc3d_export")
-<<<<<<< HEAD
-    config.add_subpackage("sunyaev_zeldovich")    
+    config.add_subpackage("sunrise_export")
+    config.add_subpackage("sunyaev_zeldovich")
     config.add_subpackage("particle_trajectories")
     config.add_subpackage("photon_simulator")
-=======
-    config.add_subpackage("sunrise_export")
-    config.add_subpackage("sunyaev_zeldovich")
->>>>>>> 31f8ff3a
     return config