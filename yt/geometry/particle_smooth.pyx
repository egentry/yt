--- conflicted
+++ resolved
@@ -243,29 +243,6 @@
             if visited[oct.domain_ind - moff_m] == 1: continue
             visited[oct.domain_ind - moff_m] = 1
             if offset < 0: continue
-<<<<<<< HEAD
-            # These will be PARTICLE octree neighbors.
-            oct = particle_octree.get(pos, &poi)
-            neighbors = particle_octree.neighbors(&poi, &nneighbors, oct,
-                            self.periodicity)
-            if nneighbors > maxnei:
-                maxnei = nneighbors
-            # Now we have all our neighbors.  And, we should be set for what
-            # else we need to do.
-            if nneighbors > nsize:
-                nind = <np.int64_t *> realloc(
-                    nind, sizeof(np.int64_t)*nneighbors)
-                nsize = nneighbors
-            for j in range(nneighbors):
-                # Particle octree neighbor indices
-                nind[j] = neighbors[j].domain_ind - moff_p
-                for n in range(j):
-                    if nind[j] == nind[n]:
-                        nind[j] = -1
-            # This is allocated by the neighbors function, so we deallocate it.
-            free(neighbors)
-=======
->>>>>>> fde20176
             nproc += 1
             self.neighbor_process(dims, moi.left_edge, moi.dds,
                          cart_pos, field_pointers, doffs, &nind,
@@ -276,7 +253,6 @@
         if nind != NULL:
             free(nind)
 
-<<<<<<< HEAD
     @cython.cdivision(True)
     @cython.boundscheck(False)
     @cython.wraparound(False)
@@ -371,9 +347,6 @@
         doffs = <np.int64_t*> doff.data
         pinds = <np.int64_t*> pind.data
         pcounts = <np.int64_t*> pcount.data
-        nsize = 27
-        cdef int nactual
-        nind = <np.int64_t *> malloc(sizeof(np.int64_t)*nsize)
         cdef int maxnei = 0
         cdef int nproc = 0
         for i in range(doff.shape[0]):
@@ -381,42 +354,18 @@
             offset = pind[doff[i]]
             for j in range(3):
                 pos[j] = positions[offset, j]
-            oct = particle_octree.get(pos, &poi)
-            if oct == NULL or (domain_id > 0 and oct.domain != domain_id):
-                continue
-            neighbors = particle_octree.neighbors(&poi, &nneighbors, oct,
-                            self.periodicity)
-            if nneighbors > maxnei:
-                maxnei = nneighbors
-            # Now we have all our neighbors.  And, we should be set for what
-            # else we need to do.
-            if nneighbors > nsize:
-                nind = <np.int64_t *> realloc(
-                    nind, sizeof(np.int64_t)*nneighbors)
-                nsize = nneighbors
-            nactual = 0
-            for j in range(nneighbors):
-                # Particle octree neighbor indices
-                nind[j] = neighbors[j].domain_ind - moff_p
-                for n in range(j):
-                    if nind[j] == nind[n]:
-                        nind[j] = -1
-            # This is allocated by the neighbors function, so we deallocate it.
-            free(neighbors)
-            nproc += 1
             for j in range(pcount[i]):
                 pind0 = pind[doff[i] + j]
                 for k in range(3):
                     pos[k] = positions[pind0, k]
                 self.neighbor_process_particle(pos, cart_pos, field_pointers,
-                            nneighbors, nind, doffs, pinds, pcounts, pind0,
-                            NULL)
+                            doffs, &nind, pinds, pcounts, pind0,
+                            NULL, particle_octree, domain_id, &nsize)
         #print "VISITED", visited.sum(), visited.size,
         #print 100.0*float(visited.sum())/visited.size
         if nind != NULL:
             free(nind)
 
-=======
     cdef int neighbor_search(self, np.float64_t pos[3], OctreeContainer octree,
                              np.int64_t **nind, int *nsize, 
                              np.int64_t nneighbors, np.int64_t domain_id,
@@ -432,7 +381,7 @@
         if nind[0] == NULL:
             nsize[0] = 27
             nind[0] = <np.int64_t *> malloc(sizeof(np.int64_t)*nsize[0])
-        neighbors = octree.neighbors(&oi, &nneighbors, ooct)
+        neighbors = octree.neighbors(&oi, &nneighbors, ooct, self.periodicity)
         # Now we have all our neighbors.  And, we should be set for what
         # else we need to do.
         if nneighbors > nsize[0]:
@@ -451,7 +400,6 @@
         free(neighbors)
         return nneighbors
         
->>>>>>> fde20176
     @cython.cdivision(True)
     @cython.boundscheck(False)
     @cython.wraparound(False)
@@ -587,20 +535,26 @@
 
     cdef void neighbor_process_particle(self, np.float64_t cpos[3],
                                np.float64_t *ppos,
-                               np.float64_t **fields, np.int64_t nneighbors,
-                               np.int64_t *nind, np.int64_t *doffs,
+                               np.float64_t **fields,
+                               np.int64_t *doffs, np.int64_t **nind,
                                np.int64_t *pinds, np.int64_t *pcounts,
                                np.int64_t offset,
-                               np.float64_t **index_fields):
+                               np.float64_t **index_fields,
+                               OctreeContainer octree, 
+                               np.int64_t domain_id, int *nsize):
         # Note that we assume that fields[0] == smoothing length in the native
         # units supplied.  We can now iterate over every cell in the block and
         # every particle to find the nearest.  We will use a priority heap.
         cdef int i, j, k, ntot, nntot, m, dim[3]
+        cdef Oct *oct = NULL
+        cdef np.int64_t nneighbors = 0
         i = j = k = 0
         dim[0] = dim[1] = dim[2] = 1
         cdef np.float64_t opos[3]
         self.pos_setup(cpos, opos)
-        self.neighbor_find(nneighbors, nind, doffs, pcounts, pinds, ppos, opos)
+        nneighbors = self.neighbor_search(opos, octree,
+                        nind, nsize, nneighbors, domain_id, &oct)
+        self.neighbor_find(nneighbors, nind[0], doffs, pcounts, pinds, ppos, opos)
         self.process(offset, i, j, k, dim, opos, fields, index_fields)
 
 cdef class VolumeWeightedSmooth(ParticleSmoothOperation):
