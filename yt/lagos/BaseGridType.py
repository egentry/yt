"""
Python-based grid handler, not to be confused with the SWIG-handler

Author: Matthew Turk <matthewturk@gmail.com>
Affiliation: KIPAC/SLAC/Stanford
Homepage: http://yt.enzotools.org/
License:
  Copyright (C) 2007-2008 Matthew Turk.  All Rights Reserved.

  This file is part of yt.

  yt is free software; you can redistribute it and/or modify
  it under the terms of the GNU General Public License as published by
  the Free Software Foundation; either version 3 of the License, or
  (at your option) any later version.

  This program is distributed in the hope that it will be useful,
  but WITHOUT ANY WARRANTY; without even the implied warranty of
  MERCHANTABILITY or FITNESS FOR A PARTICULAR PURPOSE.  See the
  GNU General Public License for more details.

  You should have received a copy of the GNU General Public License
  along with this program.  If not, see <http://www.gnu.org/licenses/>.
"""

from yt.lagos import *
#import yt.enki, gc
from yt.funcs import *

class AMRGridPatch(AMRData):
    _spatial = True
    _num_ghost_zones = 0
    _grids = None
    _id_offset = 1

    def __init__(self, id, filename=None, hierarchy = None):
        self.data = {}
        self.field_parameters = {}
        self.fields = []
        self.start_index = None
        self.id = id
        if (id % 1e4) == 0: mylog.debug("Prepared grid %s", id)
        if hierarchy: self.hierarchy = weakref.proxy(hierarchy)
        if filename: self.set_filename(filename)
        self.overlap_masks = [None, None, None]
        self._overlap_grids = [None, None, None]
<<<<<<< HEAD
        self._file_access_pooling = False
        self.pf = self.hierarchy.parameter_file # weakref already

    def _generate_field(self, field):
        if self.pf.field_info.has_key(field):
            # First we check the validator
            try:
                self.pf.field_info[field].check_available(self)
            except NeedsGridType, ngt_exception:
                # This is only going to be raised if n_gz > 0
                n_gz = ngt_exception.ghost_zones
                f_gz = ngt_exception.fields
                gz_grid = self.retrieve_ghost_zones(n_gz, f_gz)
                temp_array = self.pf.field_info[field](gz_grid)
                sl = [slice(n_gz,-n_gz)] * 3
                self[field] = temp_array[sl]
            else:
                self[field] = self.pf.field_info[field](self)
        else: # Can't find the field, try as it might
            raise exceptions.KeyError, field
=======
        self.pf = self.hierarchy.parameter_file # weakref already
>>>>>>> e5e76a24
    
    def get_data(self, field):
        """
        Returns a field or set of fields for a key or set of keys
        """
        if not self.data.has_key(field):
            if field in self.hierarchy.field_list:
                conv_factor = 1.0
                if self.pf.field_info.has_key(field):
                    conv_factor = self.pf.field_info[field]._convert_function(self)
                try:
<<<<<<< HEAD
                    if hasattr(self.hierarchy, 'queue'):
                        temp = self.hierarchy.queue.pop(self, field)
                    else:
                        temp = self.readDataFast(field)
                    self[field] = temp * conv_factor
                except self._read_exception, exc:
=======
                    self[field] = self.readDataFast(field) * conv_factor
                except self._read_exception:
>>>>>>> e5e76a24
                    if field in self.pf.field_info:
                        if self.pf.field_info[field].particle_type:
                            self[field] = na.array([],dtype='int64')
                        if self.pf.field_info[field].not_in_all:
                            self[field] = na.zeros(self.ActiveDimensions, dtype='float64')
                    else: raise
            else:
                self._generate_field(field)
        return self.data[field]

<<<<<<< HEAD
=======
    def _generate_field(self, field):
        if self.pf.field_info.has_key(field):
            # First we check the validator
            try:
                self.pf.field_info[field].check_available(self)
            except NeedsGridType, ngt_exception:
                # This is only going to be raised if n_gz > 0
                n_gz = ngt_exception.ghost_zones
                f_gz = ngt_exception.fields
                gz_grid = self.retrieve_ghost_zones(n_gz, f_gz)
                temp_array = self.pf.field_info[field](gz_grid)
                sl = [slice(n_gz,-n_gz)] * 3
                self[field] = temp_array[sl]
            else:
                self[field] = self.pf.field_info[field](self)
        else: # Can't find the field, try as it might
            raise exceptions.KeyError, field

>>>>>>> e5e76a24
    def _setup_dx(self):
        # So first we figure out what the index is.  We don't assume
        # that dx=dy=dz , at least here.  We probably do elsewhere.
        id = self.id - self._id_offset
        self.dx = self.hierarchy.gridDxs[id,0]
        self.dy = self.hierarchy.gridDys[id,0]
        self.dz = self.hierarchy.gridDzs[id,0]
        self.data['dx'] = self.dx
        self.data['dy'] = self.dy
        self.data['dz'] = self.dz
<<<<<<< HEAD
        self.data['dds'] = na.array([self.dx, self.dy, self.dz])
        self._corners = self.hierarchy.gridCorners[:,:,id]
=======
        self._corners = self.hierarchy.gridCorners[:,:,id]

>>>>>>> e5e76a24

    def _generate_overlap_masks(self, axis, LE, RE):
        """
        Generate a mask that shows which cells overlap with arbitrary arrays
        *LE* and *RE*) of edges, typically grids, along *axis*.
        Use algorithm described at http://www.gamedev.net/reference/articles/article735.asp
        """
        x = x_dict[axis]
        y = y_dict[axis]
        cond = self.RightEdge[x] >= LE[:,x]
        cond = na.logical_and(cond, self.LeftEdge[x] <= RE[:,x])
        cond = na.logical_and(cond, self.RightEdge[y] >= LE[:,y])
        cond = na.logical_and(cond, self.LeftEdge[y] <= RE[:,y])
        return cond
   
    def __repr__(self):
        return "Grid_%04i" % (self.id)

    def __int__(self):
        return self.id

    def clear_all_grid_references(self):
        """
        This clears out all references this grid has to any others, as
        well as the hierarchy.  It's like extra-cleaning after clear_data.
        """
        self.clear_all_derived_quantities()
        if hasattr(self, 'hierarchy'):
            del self.hierarchy
        if hasattr(self, 'Parent'):
            if self.Parent != None:
                self.Parent.clear_all_grid_references()
            del self.Parent
        if hasattr(self, 'Children'):
            for i in self.Children:
                if i != None:
                    del i
            del self.Children

    def clear_data(self):
        """
        Clear out the following things: child_mask, child_indices,
        all fields, all field parameters.
        """
        self._del_child_mask()
        self._del_child_indices()
        if hasattr(self, 'coarseData'):
            del self.coarseData
        if hasattr(self, 'retVal'):
            del self.retVal
        AMRData.clear_data(self)
        self._setup_dx()

    def _prepare_grid(self):
        """
        Copies all the appropriate attributes from the hierarchy
        """
        # This is definitely the slowest part of generating the hierarchy
        # Now we give it pointers to all of its attributes
        # Note that to keep in line with Enzo, we have broken PEP-8
        h = self.hierarchy # cache it
<<<<<<< HEAD
        my_ind = self.id - self._id_offset
        self.Dimensions = h.gridDimensions[my_ind]
        self.StartIndices = h.gridStartIndices[my_ind]
        self.EndIndices = h.gridEndIndices[my_ind]
        self.LeftEdge = h.gridLeftEdge[my_ind]
        self.RightEdge = h.gridRightEdge[my_ind]
        self.Level = h.gridLevels[my_ind,0]
        self.Time = h.gridTimes[my_ind,0]
        self.NumberOfParticles = h.gridNumberOfParticles[my_ind,0]
        self.ActiveDimensions = (self.EndIndices - self.StartIndices + 1)
        self.Children = h.gridTree[my_ind]
        pID = h.gridReverseTree[my_ind]
        if pID != None and pID != -1:
            self.Parent = weakref.proxy(h.grids[pID - self._id_offset])
=======
        self.Dimensions = h.gridDimensions[self.id-1]
        self.StartIndices = h.gridStartIndices[self.id-1]
        self.EndIndices = h.gridEndIndices[self.id-1]
        self.LeftEdge = h.gridLeftEdge[self.id-1]
        self.RightEdge = h.gridRightEdge[self.id-1]
        self.Level = h.gridLevels[self.id-1,0]
        self.Time = h.gridTimes[self.id-1,0]
        self.NumberOfParticles = h.gridNumberOfParticles[self.id-1,0]
        self.ActiveDimensions = (self.EndIndices - self.StartIndices + 1)
        self.Children = h.gridTree[self.id-1]
        pID = h.gridReverseTree[self.id-1]
        if pID != None and pID != -1:
            self.Parent = weakref.proxy(h.grids[pID - 1])
>>>>>>> e5e76a24
        else:
            self.Parent = None

    def __len__(self):
        return na.prod(self.ActiveDimensions)

    def find_max(self, field):
        """
        Returns value, index of maximum value of *field* in this gird
        """
        coord1d=(self[field]*self.child_mask).argmax()
        coord=na.unravel_index(coord1d, self[field].shape)
        val = self[field][coord]
        return val, coord

    def find_min(self, field):
        """
        Returns value, index of minimum value of *field* in this gird
        """
        coord1d=(self[field]*self.child_mask).argmin()
        coord=na.unravel_index(coord1d, self[field].shape)
        val = self[field][coord]
        return val, coord

    def get_position(self, index):
        """
        Returns center position of an *index*
        """
        pos = (index + 0.5) * self.dx + self.LeftEdge
        return pos

    def clear_all(self):
        """
        Clears all datafields from memory and calls
        :meth:`clear_derived_quantities`.
        """
        for key in self.keys():
            del self.data[key]
        del self.data
        if hasattr(self,"retVal"):
            del self.retVal
        self.data = {}
        self.clear_derived_quantities()

    def clear_derived_quantities(self):
        """
        Clears coordinates, child_indices, child_mask.
        """
        # Access the property raw-values here
        del self.child_mask
        del self.child_ind

    def _set_child_mask(self, newCM):
        if self.__child_mask != None:
            mylog.warning("Overriding child_mask attribute!  This is probably unwise!")
        self.__child_mask = newCM

    def _set_child_indices(self, newCI):
        if self.__child_indices != None:
            mylog.warning("Overriding child_indices attribute!  This is probably unwise!")
        self.__child_indices = newCI

    def _get_child_mask(self):
        if self.__child_mask == None:
            self.__generate_child_mask()
        return self.__child_mask

    def _get_child_indices(self):
        if self.__child_indices == None:
            self.__generate_child_mask()
        return self.__child_indices

    def _del_child_indices(self):
        try:
            del self.__child_indices
        except AttributeError:
            pass
        self.__child_indices = None

    def _del_child_mask(self):
        try:
            del self.__child_mask
        except AttributeError:
            pass
        self.__child_mask = None

    def _get_child_index_mask(self):
        if self.__child_index_mask is None:
            self.__generate_child_index_mask()
        return self.__child_index_mask

    def _del_child_index_mask(self):
        try:
            del self.__child_index_mask
        except AttributeError:
            pass
        self.__child_index_mask = None

    #@time_execution
    def __fill_child_mask(self, child, mask, tofill):
        startIndex = na.maximum(0, na.rint((child.LeftEdge - self.LeftEdge)/self.dx))
        endIndex = na.minimum(na.rint((child.RightEdge - self.LeftEdge)/self.dx),
                              self.ActiveDimensions)
                              #startIndex + self.ActiveDimensions)
        startIndex = na.maximum(0, startIndex)
        mask[startIndex[0]:endIndex[0],
             startIndex[1]:endIndex[1],
             startIndex[2]:endIndex[2]] = tofill

    def __generate_child_mask(self):
        """
        Generates self.child_mask, which is zero where child grids exist (and
        thus, where higher resolution data is available.)
        """
        self.__child_mask = na.ones(self.ActiveDimensions, 'int32')
        for child in self.Children:
<<<<<<< HEAD
            self.__fill_child_mask(child, self.__child_mask, 0)
=======
            # Now let's get our overlap
            startIndex = na.rint((child.LeftEdge - self.LeftEdge)/self.dx)
            endIndex = na.minimum(na.rint((child.RightEdge - self.LeftEdge)/self.dx),
                                  self.ActiveDimensions)
                                  #startIndex + self.ActiveDimensions)
            startIndex = na.maximum(0, startIndex)
            self.__child_mask[startIndex[0]:endIndex[0],
                              startIndex[1]:endIndex[1],
                              startIndex[2]:endIndex[2]] = 0
>>>>>>> e5e76a24
        self.__child_indices = (self.__child_mask==0) # bool, possibly redundant

    def __generate_child_index_mask(self):
        """
        Generates self.child_index_mask, which is -1 where there is no child,
        and otherwise has the ID of the grid that resides there.
        """
        self.__child_index_mask = na.zeros(self.ActiveDimensions, 'int32') - 1
        for child in self.Children:
            self.__fill_child_mask(child, self.__child_mask, child.id)

    def _get_coords(self):
        if self.__coords == None: self._generate_coords()
        return self.__coords

    def _set_coords(self, newC):
        if self.__coords != None:
            mylog.warning("Overriding coords attribute!  This is probably unwise!")
        self.__coords = newC

    def _del_coords(self):
        del self.__coords
        self.__coords = None

    def _generate_coords(self):
        """
        Creates self.coords, which is of dimensions (3,ActiveDimensions)
        """
        #print "Generating coords"
        ind = na.indices(self.ActiveDimensions)
        LE = na.reshape(self.LeftEdge,(3,1,1,1))
        self['x'], self['y'], self['z'] = (ind+0.5)*self.dx+LE

    __child_mask = None
    __child_indices = None
    __child_index_mask = None

    child_mask = property(fget=_get_child_mask, fdel=_del_child_mask)
    child_index_mask = property(fget=_get_child_index_mask, fdel=_del_child_index_mask)
    child_indices = property(fget=_get_child_indices, fdel = _del_child_indices)

    def retrieve_ghost_zones(self, n_zones, fields, all_levels=False,
                             smoothed=False):
        # We will attempt this by creating a datacube that is exactly bigger
        # than the grid by nZones*dx in each direction
        new_left_edge = self.LeftEdge - n_zones * self.dx
        new_right_edge = self.RightEdge + n_zones * self.dx
        # Something different needs to be done for the root grid, though
        level = self.Level
        if all_levels:
            level = self.hierarchy.max_level + 1
        args = (level, new_left_edge, new_right_edge)
        kwargs = {'dims': self.ActiveDimensions + 2*n_zones,
                  'num_ghost_zones':n_zones,
                  'use_pbar':False, 'fields':fields}
        if smoothed:
            cube = self.hierarchy.smoothed_covering_grid(*args, **kwargs)
        else:
            cube = self.hierarchy.covering_grid(*args, **kwargs)
        return cube

    def _save_data_state(self):
        self.__current_data_keys = self.data.keys()
        if self.__child_mask != None:
            self.__current_child_mask == True
        else:
            self.__current_child_mask = False

        if self.__child_indices != None:
            self.__current_child_indices == True
        else:
            self.__current_child_indices = False

    def _restore_data_state(self):
        if not self.__current_child_mask:
            self._del_child_mask()
        if not self.__current_child_indices:
            self._del_child_indices()
        for key in data.keys():
            if key not in self.__current_data_keys:
                del self.data[key]

class EnzoGridBase(AMRGridPatch):
    """
    Class representing a single Enzo Grid instance.
    """
    def __init__(self, id, filename=None, hierarchy = None):
        """
        Returns an instance of EnzoGrid with *id*, associated with
        *filename* and *hierarchy*.
        """
        #All of the field parameters will be passed to us as needed.
        AMRGridPatch.__init__(self, id, filename, hierarchy)
        self._file_access_pooling = False

    def _guess_properties_from_parent(self):
        """
        We know that our grid boundary occurs on the cell boundary of our
        parent.  This can be a very expensive process, but it is necessary
        in some hierarchys, where yt is unable to generate a completely
        space-filling tiling of grids, possibly due to the finite accuracy in a
        standard Enzo hierarchy file.
        """
<<<<<<< HEAD
        rf = self.pf["RefineBy"]
        my_ind = self.id - self._id_offset
        le = self.LeftEdge
        self.dx = self.Parent.dx/rf
        self.dy = self.Parent.dy/rf
        self.dz = self.Parent.dz/rf
        ParentLeftIndex = na.rint((self.LeftEdge-self.Parent.LeftEdge)/self.Parent.dx)
        self.start_index = rf*(ParentLeftIndex + self.Parent.get_global_startindex()).astype('int64')
        self.LeftEdge = self.Parent.LeftEdge + self.Parent.dx * ParentLeftIndex
        self.RightEdge = self.LeftEdge + \
                         self.ActiveDimensions*na.array([self.dx,self.dy,self.dz])
        self.hierarchy.gridDxs[my_ind,0] = self.dx
        self.hierarchy.gridDys[my_ind,0] = self.dy
        self.hierarchy.gridDzs[my_ind,0] = self.dz
        self.hierarchy.gridLeftEdge[my_ind,:] = self.LeftEdge
        self.hierarchy.gridRightEdge[my_ind,:] = self.RightEdge
        self.hierarchy.gridCorners[:,:,my_ind] = na.array([ # Unroll!
=======
        le = self.LeftEdge
        self.dx = self.Parent.dx/2.0
        self.dy = self.Parent.dy/2.0
        self.dz = self.Parent.dz/2.0
        ParentLeftIndex = na.rint((self.LeftEdge-self.Parent.LeftEdge)/self.Parent.dx)
        self.start_index = 2*(ParentLeftIndex + self.Parent.get_global_startindex()).astype('int64')
        self.LeftEdge = self.Parent.LeftEdge + self.Parent.dx * ParentLeftIndex
        self.RightEdge = self.LeftEdge + \
                         self.ActiveDimensions*na.array([self.dx,self.dy,self.dz])
        self.hierarchy.gridDxs[self.id-1,0] = self.dx
        self.hierarchy.gridDys[self.id-1,0] = self.dy
        self.hierarchy.gridDzs[self.id-1,0] = self.dz
        self.hierarchy.gridLeftEdge[self.id-1,:] = self.LeftEdge
        self.hierarchy.gridRightEdge[self.id-1,:] = self.RightEdge
        self.hierarchy.gridCorners[:,:,self.id-1] = na.array([ # Unroll!
>>>>>>> e5e76a24
            [self.LeftEdge[0], self.LeftEdge[1], self.LeftEdge[2]],
            [self.RightEdge[0], self.LeftEdge[1], self.LeftEdge[2]],
            [self.RightEdge[0], self.RightEdge[1], self.LeftEdge[2]],
            [self.RightEdge[0], self.RightEdge[1], self.RightEdge[2]],
            [self.LeftEdge[0], self.RightEdge[1], self.RightEdge[2]],
            [self.LeftEdge[0], self.LeftEdge[1], self.RightEdge[2]],
            [self.RightEdge[0], self.LeftEdge[1], self.RightEdge[2]],
            [self.LeftEdge[0], self.RightEdge[1], self.LeftEdge[2]],
            ], dtype='float64')
        self.__child_mask = None
<<<<<<< HEAD
        self.__child_index_mask = None
=======
>>>>>>> e5e76a24
        self.__child_indices = None
        self._setup_dx()

    def get_global_startindex(self):
        """
        Return the integer starting index for each dimension at the current
        level.
        """
        if self.start_index != None:
            return self.start_index
        if self.Parent == None:
            start_index = self.LeftEdge / na.array([self.dx, self.dy, self.dz])
            return na.rint(start_index).astype('int64').ravel()
        pdx = na.array([self.Parent.dx, self.Parent.dy, self.Parent.dz]).ravel()
        start_index = (self.Parent.get_global_startindex()) + \
                       na.rint((self.LeftEdge - self.Parent.LeftEdge)/pdx)
<<<<<<< HEAD
        self.start_index = (start_index*self.pf["RefineBy"]).astype('int64').ravel()
=======
        self.start_index = (start_index*2).astype('int64').ravel()
>>>>>>> e5e76a24
        return self.start_index

    def set_filename(self, filename):
        """
        Intelligently set the filename.
        """
        if self.hierarchy._strip_path:
            self.filename = os.path.join(self.hierarchy.directory,
                                         os.path.basename(filename))
        elif filename[0] == os.path.sep:
            self.filename = filename
        else:
            self.filename = os.path.join(self.hierarchy.directory, filename)
        return
<<<<<<< HEAD
=======

class OrionGridBase(AMRGridPatch):
    _id_offset = 0
    def __init__(self, LeftEdge, RightEdge, index, level, filename, offset, dimensions,start,stop,paranoia=False):
        AMRGridPatch.__init__(self, index)
        self._file_access_pooling = False
        self.filename = filename
        self._offset = offset
        self._paranoid = paranoia
        
        # should error check this
        self.ActiveDimensions = dimensions.copy()#.transpose()
        self.start = start.copy()#.transpose()
        self.stop = stop.copy()#.transpose()
        self.LeftEdge  = LeftEdge.copy()
        self.RightEdge = RightEdge.copy()
        self.index = index
        self.Level = level

    def get_global_startindex(self):
        return self.start + na.rint(self.pf["DomainLeftEdge"]/self.dx)

    def _prepare_grid(self):
        """
        Copies all the appropriate attributes from the hierarchy
        """
        # This is definitely the slowest part of generating the hierarchy
        # Now we give it pointers to all of its attributes
        # Note that to keep in line with Enzo, we have broken PEP-8
        h = self.hierarchy # cache it
        self.StartIndices = h.gridStartIndices[self.id]
        self.EndIndices = h.gridEndIndices[self.id]
        h.gridLevels[self.id,0] = self.Level
        h.gridLeftEdge[self.id,:] = self.LeftEdge[:]
        h.gridRightEdge[self.id,:] = self.RightEdge[:]
#        self.Level = h.gridLevels[self.id+1,0]
#        self.LeftEdge = h.gridLeftEdge[self.id]
#        self.RightEdge = h.gridRightEdge[self.id]
        self.Time = h.gridTimes[self.id,0]
        self.NumberOfParticles = h.gridNumberOfParticles[self.id,0]
        self.Children = h.gridTree[self.id]
        pIDs = h.gridReverseTree[self.id]
        if len(pIDs) > 0:
            self.Parent = [weakref.proxy(h.grids[pID]) for pID in pIDs]
        else:
            self.Parent = []
>>>>>>> e5e76a24
<|MERGE_RESOLUTION|>--- conflicted
+++ resolved
@@ -44,7 +44,6 @@
         if filename: self.set_filename(filename)
         self.overlap_masks = [None, None, None]
         self._overlap_grids = [None, None, None]
-<<<<<<< HEAD
         self._file_access_pooling = False
         self.pf = self.hierarchy.parameter_file # weakref already
 
@@ -65,9 +64,6 @@
                 self[field] = self.pf.field_info[field](self)
         else: # Can't find the field, try as it might
             raise exceptions.KeyError, field
-=======
-        self.pf = self.hierarchy.parameter_file # weakref already
->>>>>>> e5e76a24
     
     def get_data(self, field):
         """
@@ -79,17 +75,12 @@
                 if self.pf.field_info.has_key(field):
                     conv_factor = self.pf.field_info[field]._convert_function(self)
                 try:
-<<<<<<< HEAD
                     if hasattr(self.hierarchy, 'queue'):
                         temp = self.hierarchy.queue.pop(self, field)
                     else:
                         temp = self.readDataFast(field)
                     self[field] = temp * conv_factor
                 except self._read_exception, exc:
-=======
-                    self[field] = self.readDataFast(field) * conv_factor
-                except self._read_exception:
->>>>>>> e5e76a24
                     if field in self.pf.field_info:
                         if self.pf.field_info[field].particle_type:
                             self[field] = na.array([],dtype='int64')
@@ -100,27 +91,6 @@
                 self._generate_field(field)
         return self.data[field]
 
-<<<<<<< HEAD
-=======
-    def _generate_field(self, field):
-        if self.pf.field_info.has_key(field):
-            # First we check the validator
-            try:
-                self.pf.field_info[field].check_available(self)
-            except NeedsGridType, ngt_exception:
-                # This is only going to be raised if n_gz > 0
-                n_gz = ngt_exception.ghost_zones
-                f_gz = ngt_exception.fields
-                gz_grid = self.retrieve_ghost_zones(n_gz, f_gz)
-                temp_array = self.pf.field_info[field](gz_grid)
-                sl = [slice(n_gz,-n_gz)] * 3
-                self[field] = temp_array[sl]
-            else:
-                self[field] = self.pf.field_info[field](self)
-        else: # Can't find the field, try as it might
-            raise exceptions.KeyError, field
-
->>>>>>> e5e76a24
     def _setup_dx(self):
         # So first we figure out what the index is.  We don't assume
         # that dx=dy=dz , at least here.  We probably do elsewhere.
@@ -131,13 +101,8 @@
         self.data['dx'] = self.dx
         self.data['dy'] = self.dy
         self.data['dz'] = self.dz
-<<<<<<< HEAD
         self.data['dds'] = na.array([self.dx, self.dy, self.dz])
         self._corners = self.hierarchy.gridCorners[:,:,id]
-=======
-        self._corners = self.hierarchy.gridCorners[:,:,id]
-
->>>>>>> e5e76a24
 
     def _generate_overlap_masks(self, axis, LE, RE):
         """
@@ -199,7 +164,6 @@
         # Now we give it pointers to all of its attributes
         # Note that to keep in line with Enzo, we have broken PEP-8
         h = self.hierarchy # cache it
-<<<<<<< HEAD
         my_ind = self.id - self._id_offset
         self.Dimensions = h.gridDimensions[my_ind]
         self.StartIndices = h.gridStartIndices[my_ind]
@@ -214,21 +178,6 @@
         pID = h.gridReverseTree[my_ind]
         if pID != None and pID != -1:
             self.Parent = weakref.proxy(h.grids[pID - self._id_offset])
-=======
-        self.Dimensions = h.gridDimensions[self.id-1]
-        self.StartIndices = h.gridStartIndices[self.id-1]
-        self.EndIndices = h.gridEndIndices[self.id-1]
-        self.LeftEdge = h.gridLeftEdge[self.id-1]
-        self.RightEdge = h.gridRightEdge[self.id-1]
-        self.Level = h.gridLevels[self.id-1,0]
-        self.Time = h.gridTimes[self.id-1,0]
-        self.NumberOfParticles = h.gridNumberOfParticles[self.id-1,0]
-        self.ActiveDimensions = (self.EndIndices - self.StartIndices + 1)
-        self.Children = h.gridTree[self.id-1]
-        pID = h.gridReverseTree[self.id-1]
-        if pID != None and pID != -1:
-            self.Parent = weakref.proxy(h.grids[pID - 1])
->>>>>>> e5e76a24
         else:
             self.Parent = None
 
@@ -345,19 +294,7 @@
         """
         self.__child_mask = na.ones(self.ActiveDimensions, 'int32')
         for child in self.Children:
-<<<<<<< HEAD
             self.__fill_child_mask(child, self.__child_mask, 0)
-=======
-            # Now let's get our overlap
-            startIndex = na.rint((child.LeftEdge - self.LeftEdge)/self.dx)
-            endIndex = na.minimum(na.rint((child.RightEdge - self.LeftEdge)/self.dx),
-                                  self.ActiveDimensions)
-                                  #startIndex + self.ActiveDimensions)
-            startIndex = na.maximum(0, startIndex)
-            self.__child_mask[startIndex[0]:endIndex[0],
-                              startIndex[1]:endIndex[1],
-                              startIndex[2]:endIndex[2]] = 0
->>>>>>> e5e76a24
         self.__child_indices = (self.__child_mask==0) # bool, possibly redundant
 
     def __generate_child_index_mask(self):
@@ -461,7 +398,6 @@
         space-filling tiling of grids, possibly due to the finite accuracy in a
         standard Enzo hierarchy file.
         """
-<<<<<<< HEAD
         rf = self.pf["RefineBy"]
         my_ind = self.id - self._id_offset
         le = self.LeftEdge
@@ -479,23 +415,6 @@
         self.hierarchy.gridLeftEdge[my_ind,:] = self.LeftEdge
         self.hierarchy.gridRightEdge[my_ind,:] = self.RightEdge
         self.hierarchy.gridCorners[:,:,my_ind] = na.array([ # Unroll!
-=======
-        le = self.LeftEdge
-        self.dx = self.Parent.dx/2.0
-        self.dy = self.Parent.dy/2.0
-        self.dz = self.Parent.dz/2.0
-        ParentLeftIndex = na.rint((self.LeftEdge-self.Parent.LeftEdge)/self.Parent.dx)
-        self.start_index = 2*(ParentLeftIndex + self.Parent.get_global_startindex()).astype('int64')
-        self.LeftEdge = self.Parent.LeftEdge + self.Parent.dx * ParentLeftIndex
-        self.RightEdge = self.LeftEdge + \
-                         self.ActiveDimensions*na.array([self.dx,self.dy,self.dz])
-        self.hierarchy.gridDxs[self.id-1,0] = self.dx
-        self.hierarchy.gridDys[self.id-1,0] = self.dy
-        self.hierarchy.gridDzs[self.id-1,0] = self.dz
-        self.hierarchy.gridLeftEdge[self.id-1,:] = self.LeftEdge
-        self.hierarchy.gridRightEdge[self.id-1,:] = self.RightEdge
-        self.hierarchy.gridCorners[:,:,self.id-1] = na.array([ # Unroll!
->>>>>>> e5e76a24
             [self.LeftEdge[0], self.LeftEdge[1], self.LeftEdge[2]],
             [self.RightEdge[0], self.LeftEdge[1], self.LeftEdge[2]],
             [self.RightEdge[0], self.RightEdge[1], self.LeftEdge[2]],
@@ -506,10 +425,7 @@
             [self.LeftEdge[0], self.RightEdge[1], self.LeftEdge[2]],
             ], dtype='float64')
         self.__child_mask = None
-<<<<<<< HEAD
         self.__child_index_mask = None
-=======
->>>>>>> e5e76a24
         self.__child_indices = None
         self._setup_dx()
 
@@ -526,11 +442,7 @@
         pdx = na.array([self.Parent.dx, self.Parent.dy, self.Parent.dz]).ravel()
         start_index = (self.Parent.get_global_startindex()) + \
                        na.rint((self.LeftEdge - self.Parent.LeftEdge)/pdx)
-<<<<<<< HEAD
         self.start_index = (start_index*self.pf["RefineBy"]).astype('int64').ravel()
-=======
-        self.start_index = (start_index*2).astype('int64').ravel()
->>>>>>> e5e76a24
         return self.start_index
 
     def set_filename(self, filename):
@@ -545,8 +457,6 @@
         else:
             self.filename = os.path.join(self.hierarchy.directory, filename)
         return
-<<<<<<< HEAD
-=======
 
 class OrionGridBase(AMRGridPatch):
     _id_offset = 0
@@ -582,9 +492,6 @@
         h.gridLevels[self.id,0] = self.Level
         h.gridLeftEdge[self.id,:] = self.LeftEdge[:]
         h.gridRightEdge[self.id,:] = self.RightEdge[:]
-#        self.Level = h.gridLevels[self.id+1,0]
-#        self.LeftEdge = h.gridLeftEdge[self.id]
-#        self.RightEdge = h.gridRightEdge[self.id]
         self.Time = h.gridTimes[self.id,0]
         self.NumberOfParticles = h.gridNumberOfParticles[self.id,0]
         self.Children = h.gridTree[self.id]
@@ -593,4 +500,3 @@
             self.Parent = [weakref.proxy(h.grids[pID]) for pID in pIDs]
         else:
             self.Parent = []
->>>>>>> e5e76a24
