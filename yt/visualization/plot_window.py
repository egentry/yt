"""
A plotting mechanism based on the idea of a "window" into the data.



"""

#-----------------------------------------------------------------------------
# Copyright (c) 2013, yt Development Team.
#
# Distributed under the terms of the Modified BSD License.
#
# The full license is in the file COPYING.txt, distributed with this software.
#-----------------------------------------------------------------------------
import base64
import numpy as np
import matplotlib
import types
import sys
import os
from yt.extern.six.moves import builtins, StringIO

from matplotlib.delaunay.triangulate import Triangulation as triang
from matplotlib.mathtext import MathTextParser
from distutils import version
from numbers import Number

from ._mpl_imports import FigureCanvasAgg
from .image_writer import apply_colormap
from .base_plot_types import ImagePlotMPL
from .fixed_resolution import \
    FixedResolutionBuffer, \
    ObliqueFixedResolutionBuffer, \
    OffAxisProjectionFixedResolutionBuffer
from .plot_modifications import get_smallest_appropriate_unit, \
    callback_registry
from .plot_container import \
    ImagePlotContainer, log_transform, linear_transform, \
    invalidate_data, invalidate_plot, apply_callback

from yt.funcs import \
    mylog, iterable, ensure_list, \
    fix_axis, assert_valid_width_tuple
from yt.units.unit_object import Unit
from yt.units.unit_registry import \
     UnitParseError
from yt.utilities.png_writer import \
    write_png_to_string
from yt.utilities.definitions import \
    formatted_length_unit_names
from yt.utilities.math_utils import \
    ortho_find
from yt.utilities.exceptions import \
    YTUnitNotRecognized, \
    YTInvalidWidthError, \
    YTCannotParseUnitDisplayName, \
    YTUnitConversionError

from yt.data_objects.time_series import \
    DatasetSeries
from yt.units.yt_array import YTArray, YTQuantity

# Some magic for dealing with pyparsing being included or not
# included in matplotlib (not in gentoo, yes in everything else)
# Also accounting for the fact that in 1.2.0, pyparsing got renamed.
try:
    if version.LooseVersion(matplotlib.__version__) < \
        version.LooseVersion("1.2.0"):
        from matplotlib.pyparsing import ParseFatalException
    else:
        if sys.version_info[0] == 3:
            from matplotlib.pyparsing_py3 import ParseFatalException
        else:
            from matplotlib.pyparsing_py2 import ParseFatalException
except ImportError:
    from pyparsing import ParseFatalException

def fix_unitary(u):
    if u == '1':
<<<<<<< HEAD
        return 'code_length'
=======
        return 'unitary'
>>>>>>> e95390a9
    else:
        return u

def assert_valid_width_tuple(width):
    if not iterable(width) or len(width) != 2:
        raise YTInvalidWidthError("width (%s) is not a two element tuple" % width)
    if not isinstance(width[0], Number) and isinstance(width[1], basestring):
        msg = "width (%s) is invalid. " % str(width)
        msg += "Valid widths look like this: (12, 'au')"
        raise YTInvalidWidthError(msg)

def validate_iterable_width(width, pf, unit=None):
    if isinstance(width[0], tuple) and isinstance(width[1], tuple):
        assert_valid_width_tuple(width[0])
        assert_valid_width_tuple(width[1])
        return (pf.quan(width[0][0], fix_unitary(width[0][1])),
                pf.quan(width[1][0], fix_unitary(width[1][1])))
    elif isinstance(width[0], Number) and isinstance(width[1], Number):
        return (pf.quan(width[0], 'code_length'),
                pf.quan(width[1], 'code_length'))
    elif isinstance(width[0], YTQuantity) and isinstance(width[1], YTQuantity):
        return (pf.quan(width[0]), pf.quan(width[1]))
    else:
        assert_valid_width_tuple(width)
        # If width and unit are both valid width tuples, we
        # assume width controls x and unit controls y
        try:
            assert_valid_width_tuple(unit)
            return (pf.quan(width[0], fix_unitary(width[1])),
                    pf.quan(unit[0], fix_unitary(unit[1])))
        except YTInvalidWidthError:
            return (pf.quan(width[0], fix_unitary(width[1])),
                    pf.quan(width[0], fix_unitary(width[1])))

def get_sanitized_width(axis, width, depth, pf):
    if width is None:
        # Default to code units
        if not iterable(axis):
            xax = pf.coordinates.x_axis[axis]
            yax = pf.coordinates.y_axis[axis]
            w = pf.domain_width[[xax, yax]]
        else:
            # axis is actually the normal vector
            # for an off-axis data object.
            mi = np.argmin(pf.domain_width)
            w = pf.domain_width[[mi,mi]]
        width = (w[0], w[1])
    elif iterable(width):
        width = validate_iterable_width(width, pf)
    elif isinstance(width, YTQuantity):
        width = (width, width)
    elif isinstance(width, Number):
        width = (pf.quan(width, 'code_length'),
                 pf.quan(width, 'code_length'))
    else:
        raise YTInvalidWidthError(width)
    if depth is not None:
        if iterable(depth):
            assert_valid_width_tuple(depth)
            depth = (pf.quan(depth[0], fix_unitary(depth[1])), )
        elif isinstance(depth, Number):
            depth = (pf.quan(depth, 'code_length',
                     registry = pf.unit_registry), )
        elif isinstance(depth, YTQuantity):
            depth = (depth, )
        else:
            raise YTInvalidWidthError(depth)
        return width + depth
    return width

def get_sanitized_center(center, pf):
    if isinstance(center, basestring):
        if center.lower() == "m" or center.lower() == "max":
            v, center = pf.h.find_max(("gas", "density"))
            center = pf.arr(center, 'code_length')
        elif center.lower() == "c" or center.lower() == "center":
            center = (pf.domain_left_edge + pf.domain_right_edge) / 2
        else:
            raise RuntimeError('center keyword \"%s\" not recognized' % center)
    elif isinstance(center, YTArray):
        return pf.arr(center)
    elif iterable(center):
        if iterable(center[0]) and isinstance(center[1], basestring):
            center = pf.arr(center[0], center[1])
        else:
            center = pf.arr(center, 'code_length')
    else:
        raise RuntimeError("center keyword \"%s\" not recognized" % center)
    return center

def get_window_parameters(axis, center, width, pf):
    if pf.geometry == "cartesian":
        width = get_sanitized_width(axis, width, None, pf)
        center = get_sanitized_center(center, pf)
    elif pf.geometry in ("polar", "cylindrical"):
        # Set our default width to be the full domain
        width = [pf.domain_right_edge[0]*2.0, pf.domain_right_edge[0]*2.0]
        center = pf.arr([0.0, 0.0, 0.0], "code_length")
    elif pf.geometry == "spherical":
        if axis == 0:
            width = pf.domain_width[1], pf.domain_width[2]
            center = 0.5*(pf.domain_left_edge +
                pf.domain_right_edge).in_units("code_length")
        else:
            # Our default width here is the full domain
            width = [pf.domain_right_edge[0]*2.0, pf.domain_right_edge[0]*2.0]
            center = pf.arr([0.0, 0.0, 0.0], "code_length")
    elif pf.geometry == "geographic":
        c_r = ((pf.domain_right_edge + pf.domain_left_edge)/2.0)[2]
        center = pf.arr([0.0, 0.0, c_r], "code_length")
        if axis == 2:
            # latitude slice
            width = pf.arr([360, 180], "code_length")
        else:
            width = [2.0*(pf.domain_right_edge[2] + pf.surface_height),
                     2.0*(pf.domain_right_edge[2] + pf.surface_height)]
            center[2] = 0.0
    else:
        raise NotImplementedError
    xax = pf.coordinates.x_axis[axis]
    yax = pf.coordinates.y_axis[axis]
    bounds = (center[xax]-width[0] / 2,
              center[xax]+width[0] / 2,
              center[yax]-width[1] / 2,
              center[yax]+width[1] / 2)
    return (bounds, center)

def get_oblique_window_parameters(normal, center, width, pf, depth=None):
    width = get_sanitized_width(normal, width, depth, pf)
    center = get_sanitized_center(center, pf)

    if len(width) == 2:
        # Transforming to the cutting plane coordinate system
        center = (center - pf.domain_left_edge)/pf.domain_width - 0.5
        (normal,perp1,perp2) = ortho_find(normal)
        mat = np.transpose(np.column_stack((perp1,perp2,normal)))
        center = np.dot(mat,center)

    bounds = tuple( ( (2*(i%2))-1)*width[i//2]/2 for i in range(len(width)*2))

    return (bounds, center)

def get_axes_unit(width, pf):
    r"""
    Infers the axes unit names from the input width specification
    """
    if iterable(width):
        if isinstance(width[1], basestring):
            axes_unit = (width[1], width[1])
        elif iterable(width[1]):
            axes_unit = (width[0][1], width[1][1])
        elif isinstance(width[0], YTArray):
            axes_unit = (str(width[0].units), str(width[1].units))
        else:
            axes_unit = None
    else:
        if isinstance(width, YTArray):
            axes_unit = (str(width.units), str(width.units))
        else:
            axes_unit = None
    return axes_unit

class PlotWindow(ImagePlotContainer):
    r"""
    A ploting mechanism based around the concept of a window into a
    data source. It can have arbitrary fields, each of which will be
    centered on the same viewpoint, but will have individual zlimits.

    The data and plot are updated separately, and each can be
    invalidated as the object is modified.

    Data is handled by a FixedResolutionBuffer object.

    Parameters
    ----------
    data_source : :class:`yt.data_objects.data_containers.AMRProjBase` or
                  :class:`yt.data_objects.data_containers.AMRSliceBase`
        This is the source to be pixelized, which can be a projection or a
        slice.  (For cutting planes, see
        `yt.visualization.fixed_resolution.ObliqueFixedResolutionBuffer`.)
    bounds : sequence of floats
        Bounds are the min and max in the image plane that we want our
        image to cover.  It's in the order of (xmin, xmax, ymin, ymax),
        where the coordinates are all in the appropriate code units.
    buff_size : sequence of ints
        The size of the image to generate.
    antialias : boolean
        This can be true or false.  It determines whether or not sub-pixel
        rendering is used during data deposition.
    window_size : float
        The size of the window on the longest axis (in units of inches),
        including the margins but not the colorbar.

    """
    frb = None
    def __init__(self, data_source, bounds, buff_size=(800,800), antialias=True,
                 periodic=True, origin='center-window', oblique=False,
                 window_size=8.0, fields=None, fontsize=18, setup=False):
        if not hasattr(self, "pf"):
            self.pf = data_source.pf
            ts = self._initialize_dataset(self.pf)
            self.ts = ts
        self._initfinished = False
        self._axes_unit_names = None
        self.center = None
        self._periodic = periodic
        self.oblique = oblique
        self.buff_size = buff_size
        self.antialias = antialias
        skip = list(FixedResolutionBuffer._exclude_fields) + data_source._key_fields
        if fields is None:
            fields = []
        else:
            fields = ensure_list(fields)
        self.override_fields = list(set(fields).intersection(set(skip)))
        self.fields = fields
        super(PlotWindow, self).__init__(data_source, window_size, fontsize)
        self._set_window(bounds) # this automatically updates the data and plot
        self.origin = origin
        if self.data_source.center is not None and oblique == False:
            center = [self.data_source.center[i] for i in
                      range(len(self.data_source.center))
                      if i != self.data_source.axis]
            self.set_center(center)
        for field in self.frb.data.keys():
            finfo = self.data_source.pf._get_field_info(*field)
            if finfo.take_log:
                self._field_transform[field] = log_transform
            else:
                self._field_transform[field] = linear_transform
        self.setup_callbacks()
        self._initfinished = True

    def _initialize_dataset(self, ts):
        if not isinstance(ts, DatasetSeries):
            if not iterable(ts): ts = [ts]
            ts = DatasetSeries(ts)
        return ts

    def __iter__(self):
        for pf in self.ts:
            mylog.warning("Switching to %s", pf)
            self._switch_pf(pf)
            yield self

    def piter(self, *args, **kwargs):
        for pf in self.ts.piter(*args, **kwargs):
            self._switch_pf(pf)
            yield self

    def _recreate_frb(self):
        old_fields = None
        if self.frb is not None:
            old_fields = self.frb.keys()
            old_units = [str(self.frb[of].units) for of in old_fields]
        if hasattr(self,'zlim'):
            bounds = self.xlim+self.ylim+self.zlim
        else:
            bounds = self.xlim+self.ylim
        if self._frb_generator is ObliqueFixedResolutionBuffer:
            bounds = np.array(bounds)
        self.frb = self._frb_generator(self.data_source,
                                        bounds, self.buff_size,
                                        self.antialias,
                                        periodic=self._periodic)
        if old_fields is None:
            self.frb._get_data_source_fields()
        else:
            for key, unit in zip(old_fields, old_units):
                self.frb[key]
                self.frb[key].convert_to_units(unit)
        for key in self.override_fields:
            self.frb[key]
        self._data_valid = True

    @property
    def width(self):
        Wx = self.xlim[1] - self.xlim[0]
        Wy = self.ylim[1] - self.ylim[0]
        return (Wx, Wy)

    @property
    def bounds(self):
        return self.xlim+self.ylim

    @invalidate_data
    def zoom(self, factor):
        r"""This zooms the window by *factor*.

        Parameters
        ----------
        factor : float
            multiplier for the current width

        """
        Wx, Wy = self.width
        centerx = self.xlim[0] + Wx*0.5
        centery = self.ylim[0] + Wy*0.5
        nWx, nWy = Wx/factor, Wy/factor
        self.xlim = (centerx - nWx*0.5, centerx + nWx*0.5)
        self.ylim = (centery - nWy*0.5, centery + nWy*0.5)
        return self

    @invalidate_data
    def pan(self, deltas):
        r"""Pan the image by specifying absolute code unit coordinate deltas.

        Parameters
        ----------
        deltas : Two-element sequence of floats, quantities, or (float, unit)
                 tuples.
            (delta_x, delta_y).  If a unit is not supplied the unit is assumed
            to be code_length.

        """
        if len(deltas) != 2:
            raise RuntimeError(
                "The pan function accepts a two-element sequence.\n"
                "Received %s." % (deltas, )
                )
        if isinstance(deltas[0], Number) and isinstance(deltas[1], Number):
            deltas = (self.pf.quan(deltas[0], 'code_length'),
                      self.pf.quan(deltas[1], 'code_length'))
        elif isinstance(deltas[0], tuple) and isinstance(deltas[1], tuple):
            deltas = (self.pf.quan(deltas[0][0], deltas[0][1]),
                      self.pf.quan(deltas[1][0], deltas[1][1]))
        elif isinstance(deltas[0], YTQuantity) and isinstance(deltas[1], YTQuantity):
            pass
        else:
            raise RuntimeError(
                "The arguments of the pan function must be a sequence of floats,\n"
                "quantities, or (float, unit) tuples. Received %s." % (deltas, )
                )
        self.xlim = (self.xlim[0] + deltas[0], self.xlim[1] + deltas[0])
        self.ylim = (self.ylim[0] + deltas[1], self.ylim[1] + deltas[1])
        return self

    @invalidate_data
    def pan_rel(self, deltas):
        r"""Pan the image by specifying relative deltas, to the FOV.

        Parameters
        ----------
        deltas : sequence of floats
            (delta_x, delta_y) in *relative* code unit coordinates

        """
        Wx, Wy = self.width
        self.xlim = (self.xlim[0] + Wx*deltas[0], self.xlim[1] + Wx*deltas[0])
        self.ylim = (self.ylim[0] + Wy*deltas[1], self.ylim[1] + Wy*deltas[1])
        return self

    @invalidate_plot
    def set_unit(self, field, new_unit):
        """Sets a new unit for the requested field

        parameters
        ----------
        field : string or field tuple
           The name of the field that is to be changed.

        new_unit : string or Unit object
           The name of the new unit.
        """
        field = self.data_source._determine_fields(field)[0]
        field = ensure_list(field)
        new_unit = ensure_list(new_unit)
        if len(field) > 1 and len(new_unit) != len(field):
            raise RuntimeError(
                "Field list {} and unit "
                "list {} are incompatible".format(field, new_unit))
        for f, u in zip(field, new_unit):
            self.frb[f].convert_to_units(u)
        return self

    @invalidate_data
    def _set_window(self, bounds):
        """Set the bounds of the plot window.
        This is normally only called internally, see set_width.


        Parameters
        ----------

        bounds : a four element sequence of floats
            The x and y bounds, in the format (x0, x1, y0, y1)

        """
        if self.center is not None:
            dx = bounds[1] - bounds[0]
            dy = bounds[3] - bounds[2]
            self.xlim = (self.center[0] - dx/2., self.center[0] + dx/2.)
            self.ylim = (self.center[1] - dy/2., self.center[1] + dy/2.)
        else:
            self.xlim = tuple(bounds[0:2])
            self.ylim = tuple(bounds[2:4])
            if len(bounds) == 6:
                self.zlim = tuple(bounds[4:6])
        mylog.info("xlim = %f %f" %self.xlim)
        mylog.info("ylim = %f %f" %self.ylim)
        if hasattr(self,'zlim'):
            mylog.info("zlim = %f %f" %self.zlim)

    @invalidate_data
    def set_width(self, width, unit = None):
        """set the width of the plot window

        parameters
        ----------
        width : float, array of floats, (float, unit) tuple, or tuple of
                (float, unit) tuples.
             Width can have four different formats to support windows with
             variable x and y widths.  They are:

             ==================================     =======================
             format                                 example
             ==================================     =======================
             (float, string)                        (10,'kpc')
             ((float, string), (float, string))     ((10,'kpc'),(15,'kpc'))
             float                                  0.2
             (float, float)                         (0.2, 0.3)
             ==================================     =======================

             For example, (10, 'kpc') requests a plot window that is 10
             kiloparsecs wide in the x and y directions,
             ((10,'kpc'),(15,'kpc')) requests a window that is 10 kiloparsecs
             wide along the x axis and 15 kiloparsecs wide along the y axis.
             In the other two examples, code units are assumed, for example
             (0.2, 0.3) requests a plot that has an x width of 0.2 and a y
             width of 0.3 in code units.  If units are provided the resulting
             plot axis labels will use the supplied units.
        unit : str
             the unit the width has been specified in. If width is a tuple, this
             argument is ignored. Defaults to code units.
        """
        if isinstance(width, Number):
            if unit is None:
                width = (width, 'code_length')
            else:
                width = (width, unit)

        axes_unit = get_axes_unit(width, self.pf)

        width = get_sanitized_width(self.frb.axis, width, None, self.pf)

        centerx = (self.xlim[1] + self.xlim[0])/2.
        centery = (self.ylim[1] + self.ylim[0])/2.

        self.xlim = (centerx - width[0]/2, centerx + width[0]/2)
        self.ylim = (centery - width[1]/2, centery + width[1]/2)

        if hasattr(self,'zlim'):
            centerz = (self.zlim[1] + self.zlim[0])/2.
            mw = np.max([width[0], width[1]])
            self.zlim = (centerz - mw/2.,
                         centerz + mw/2.)

        self.set_axes_unit(axes_unit)

        return self

    @invalidate_data
    def set_center(self, new_center, unit = 'code_length'):
        """Sets a new center for the plot window

        parameters
        ----------
        new_center : two element sequence of floats
            The coordinates of the new center of the image in the
            coordinate system defined by the plot axes. If the unit
            keyword is not specified, the coordinates are assumed to
            be in code units.

        unit : string
            The name of the unit new_center is given in.  If new_center is a
            YTArray or tuple of YTQuantities, this keyword is ignored.

        """
        error = RuntimeError(
            "\n"
            "new_center must be a two-element list or tuple of floats \n"
            "corresponding to a coordinate in the plot relative to \n"
            "the plot coordinate system.\n"
        )
        if new_center is None:
            self.center = None
        elif iterable(new_center):
            if len(new_center) != 2:
                raise error
            for el in new_center:
                if not isinstance(el, Number) and not isinstance(el, YTQuantity):
                    raise error
            if isinstance(new_center[0], Number):
                new_center = [self.pf.quan(c, unit) for c in new_center]
            self.center = new_center
        else:
            raise error
        self._set_window(self.bounds)
        return self

    @invalidate_data
    def set_antialias(self,aa):
        self.antialias = aa

    @invalidate_data
    def set_buff_size(self, size):
        """Sets a new buffer size for the fixed resolution buffer

        parameters
        ----------
        size : int or two element sequence of ints
            The number of data elements in the buffer on the x and y axes.
            If a scalar is provided,  then the buffer is assumed to be square.
        """
        if iterable(size):
            self.buff_size = size
        else:
            self.buff_size = (size, size)
        return self

    def set_window_size(self, size):
        """This calls set_figure_size to adjust the size of the plot window.

        This is equivalent to set_figure_size but it still available to maintain
        backwards compatibility.
        """
        self.set_figure_size(size)
        return self

    @invalidate_plot
    def set_axes_unit(self, unit_name):
        r"""Set the unit for display on the x and y axes of the image.

        Parameters
        ----------
        unit_name : string or two element tuple of strings
            A unit, available for conversion in the parameter file, that the
            image extents will be displayed in.  If set to None, any previous
            units will be reset.  If the unit is None, the default is chosen.
            If unit_name is '1', 'u', or 'unitary', it will not display the
            units, and only show the axes name. If unit_name is a tuple, the
            first element is assumed to be the unit for the x axis and the
            second element the unit for the y axis.

        Raises
        ------
        YTUnitNotRecognized
            If the unit is not known, this will be raised.

        Examples
        --------

        >>> p = ProjectionPlot(pf, "y", "Density")
        >>> p.show()
        >>> p.set_axes_unit("kpc")
        >>> p.show()
        >>> p.set_axes_unit(None)
        >>> p.show()
        """
        # blind except because it could be in conversion_factors or units
        if unit_name is not None:
            if isinstance(unit_name, basestring):
                unit_name = (unit_name, unit_name)
            for un in unit_name:
                try:
                    self.pf.length_unit.in_units(un)
                except (YTUnitConversionError, UnitParseError):
                    raise YTUnitNotRecognized(un)
        self._axes_unit_names = unit_name
        return self

class PWViewerMPL(PlotWindow):
    """Viewer using matplotlib as a backend via the WindowPlotMPL.

    """
    _current_field = None
    _frb_generator = None
    _plot_type = None

    def __init__(self, *args, **kwargs):
        if self._frb_generator is None:
            self._frb_generator = kwargs.pop("frb_generator")
        if self._plot_type is None:
            self._plot_type = kwargs.pop("plot_type")
        PlotWindow.__init__(self, *args, **kwargs)

    def _setup_origin(self):
        origin = self.origin
        axis_index = self.data_source.axis
        if isinstance(origin, basestring):
            origin = tuple(origin.split('-'))[:3]
        if 1 == len(origin):
            origin = ('lower', 'left') + origin
        elif 2 == len(origin) and origin[0] in set(['left','right','center']):
            o0map = {'left': 'lower', 'right': 'upper', 'center': 'center'}
            origin = (o0map[origin[0]],) + origin
        elif 2 == len(origin) and origin[0] in set(['lower','upper','center']):
            origin = (origin[0], 'center', origin[-1])
        assert origin[-1] in ['window', 'domain', 'native']

        if origin[2] == 'window':
            xllim, xrlim = self.xlim
            yllim, yrlim = self.ylim
        elif origin[2] == 'domain':
            xax = pf.coordinates.x_axis[axis_index]
            yax = pf.coordinates.y_axis[axis_index]
            xllim = self.pf.domain_left_edge[xax]
            xrlim = self.pf.domain_right_edge[xax]
            yllim = self.pf.domain_left_edge[yax]
            yrlim = self.pf.domain_right_edge[yax]
        elif origin[2] == 'native':
            return (self.pf.quan(0.0, 'code_length'),
                    self.pf.quan(0.0, 'code_length'))
        else:
            mylog.warn("origin = {0}".format(origin))
            msg = \
              ('origin keyword "{0}" not recognized, must declare "domain" '
               'or "center" as the last term in origin.').format(self.origin)
            raise RuntimeError(msg)

        if origin[0] == 'lower':
            yc = yllim
        elif origin[0] == 'upper':
            yc = yrlim
        elif origin[0] == 'center':
            yc = (yllim + yrlim)/2.0
        else:
            mylog.warn("origin = {0}".format(origin))
            msg = ('origin keyword "{0}" not recognized, must declare "lower" '
                   '"upper" or "center" as the first term in origin.')
            msg = msg.format(self.origin)
            raise RuntimeError(msg)

        if origin[1] == 'left':
            xc = xllim
        elif origin[1] == 'right':
            xc = xrlim
        elif origin[1] == 'center':
            xc = (xllim + xrlim)/2.0
        else:
            mylog.warn("origin = {0}".format(origin))
            msg = ('origin keyword "{0}" not recognized, must declare "left" '
                   '"right" or "center" as the second term in origin.')
            msg = msg.format(self.origin)
            raise RuntimeError(msg)

        return xc, yc

    def _setup_plots(self):
        self._colorbar_valid = True
        for f in self.data_source._determine_fields(self.fields):
            axis_index = self.data_source.axis

            xc, yc = self._setup_origin()

            if self._axes_unit_names is None:
                unit = get_smallest_appropriate_unit(
                    self.xlim[1] - self.xlim[0], self.pf)
                (unit_x, unit_y) = (unit, unit)
            else:
                (unit_x, unit_y) = self._axes_unit_names

            aspect = np.float64(self.pf.quan(1.0, unit_y)/self.pf.quan(1.0, unit_x))

            extentx = [(self.xlim[i] - xc).in_units(unit_x) for i in (0, 1)]
            extenty = [(self.ylim[i] - yc).in_units(unit_y) for i in (0, 1)]

            extent = extentx + extenty

            if f in self.plots.keys():
                zlim = (self.plots[f].zmin, self.plots[f].zmax)
            else:
                zlim = (None, None)

            image = self.frb[f]

            if image.max() == image.min():
              if self._field_transform[f] == log_transform:
                mylog.warning("Plot image for field %s has zero dynamic " \
                              "range. Min = Max = %d." % \
                              (f, image.max()))
                mylog.warning("Switching to linear colorbar scaling.")
                self._field_transform[f] = linear_transform

            fp = self._font_properties

            fig = None
            axes = None
            cax = None
            draw_colorbar = True
            draw_axes = True
            if f in self.plots:
                draw_colorbar = self.plots[f]._draw_colorbar
                draw_axes = self.plots[f]._draw_axes
                if self.plots[f].figure is not None:
                    fig = self.plots[f].figure
                    axes = self.plots[f].axes
                    cax = self.plots[f].cax

            self.plots[f] = WindowPlotMPL(
                image, self._field_transform[f].name,
                self._colormaps[f], extent, zlim,
                self.figure_size, fp.get_size(),
                aspect, fig, axes, cax)

            axes_unit_labels = ['', '']
            comoving = False
            hinv = False
            for i, un in enumerate((unit_x, unit_y)):
                # Use sympy to factor h out of the unit.  In this context 'un'
                # is a string, so we call the Unit constructor.
                expr = Unit(un, registry=self.pf.unit_registry).expr
                h_expr = Unit('h', registry=self.pf.unit_registry).expr
                # See http://docs.sympy.org/latest/modules/core.html#sympy.core.expr.Expr
                h_power = expr.as_coeff_exponent(h_expr)[1]
                # un is now the original unit, but with h factored out.
                un = str(expr*h_expr**(-1*h_power))
                if str(un).endswith('cm') and un != 'cm':
                    comoving = True
                    un = un[:-2]
                # no length units besides code_length end in h so this is safe
                if h_power == -1:
                    hinv = True
                elif h_power != 0:
                    # It doesn't make sense to scale a position by anything
                    # other than h**-1
                    raise RuntimeError
                if un in formatted_length_unit_names:
                    un = formatted_length_unit_names[un]
                if un not in ['1', 'u', 'unitary']:
                    if hinv:
                        un = un + '\,h^{-1}'
                    if comoving:
                        un = un + '\,(1+z)^{-1}'
                    axes_unit_labels[i] = '\/\/('+un+')'

            if self.oblique:
                labels = [r'$\rm{Image\/x'+axes_unit_labels[0]+'}$',
                          r'$\rm{Image\/y'+axes_unit_labels[1]+'}$']
            else:
                axis_names = self.pf.coordinates.axis_name
                xax = self.pf.coordinates.x_axis[axis_index]
                yax = self.pf.coordinates.y_axis[axis_index]
                labels = [r'$\rm{'+axis_names[xax]+axes_unit_labels[0] + r'}$',
                          r'$\rm{'+axis_names[yax]+axes_unit_labels[1] + r'}$']

            self.plots[f].axes.set_xlabel(labels[0],fontproperties=fp)
            self.plots[f].axes.set_ylabel(labels[1],fontproperties=fp)

            for label in (self.plots[f].axes.get_xticklabels() +
                          self.plots[f].axes.get_yticklabels() +
                          [self.plots[f].axes.xaxis.get_offset_text(),
                           self.plots[f].axes.yaxis.get_offset_text()]):
                label.set_fontproperties(fp)

            colorbar_label = image.info['label']

            # Determine the units of the data
            units = Unit(self.frb[f].units, registry=self.pf.unit_registry)
            units = units.latex_representation()

            if units is None or units == '':
                pass
            else:
                colorbar_label += r'$\/\/('+units+r')$'

            parser = MathTextParser('Agg')
            try:
                parser.parse(colorbar_label)
            except ParseFatalException, err:
                raise YTCannotParseUnitDisplayName(f, colorbar_label, str(err))

            self.plots[f].cb.set_label(colorbar_label, fontproperties=fp)

            for label in (self.plots[f].cb.ax.get_xticklabels() +
                          self.plots[f].cb.ax.get_yticklabels() +
                          [self.plots[f].cb.ax.axes.xaxis.get_offset_text(),
                           self.plots[f].cb.ax.axes.yaxis.get_offset_text()]):
                label.set_fontproperties(fp)

            self.run_callbacks(f)

            if draw_axes is False:
                self.plots[f]._toggle_axes(draw_axes)

            if draw_colorbar is False:
                self.plots[f]._toggle_colorbar(draw_colorbar)

            if self._font_color is not None:
                ax = self.plots[f].axes
                cbax = self.plots[f].cb.ax
                labels = \
                  ax.xaxis.get_ticklabels() + ax.yaxis.get_ticklabels() + \
                  cbax.yaxis.get_ticklabels() + \
                  [ax.xaxis.label, ax.yaxis.label, cbax.yaxis.label]
                for label in labels:
                    label.set_color(self._font_color)

        self._plot_valid = True

    def setup_callbacks(self):
        for key in callback_registry:
            ignored = ['PlotCallback','CoordAxesCallback','LabelCallback',
                       'UnitBoundaryCallback']
            if self._plot_type.startswith('OffAxis'):
                ignored += ['HopCirclesCallback','HopParticleCallback',
                            'ParticleCallback','ClumpContourCallback',
                            'GridBoundaryCallback']
            if self._plot_type == 'OffAxisProjection':
                ignored += ['VelocityCallback','MagFieldCallback',
                            'QuiverCallback','CuttingQuiverCallback',
                            'StreamlineCallback']
            if key in ignored:
                continue
            cbname = callback_registry[key]._type_name
            CallbackMaker = callback_registry[key]
            callback = invalidate_plot(apply_callback(CallbackMaker))
            callback.__doc__ = CallbackMaker.__doc__
            self.__dict__['annotate_'+cbname] = types.MethodType(callback,self)

class AxisAlignedSlicePlot(PWViewerMPL):
    r"""Creates a slice plot from a parameter file

    Given a pf object, an axis to slice along, and a field name
    string, this will return a PWViewrMPL object containing
    the plot.

    The plot can be updated using one of the many helper functions
    defined in PlotWindow.

    Parameters
    ----------
    pf : `Dataset`
         This is the parameter file object corresponding to the
         simulation output to be plotted.
    axis : int or one of 'x', 'y', 'z'
         An int corresponding to the axis to slice along (0=x, 1=y, 2=z)
         or the axis name itself
    fields : string
         The name of the field(s) to be plotted.
    center : A sequence floats, a string, or a tuple.
         The coordinate of the center of the image. If set to 'c', 'center' or
         left blank, the plot is centered on the middle of the domain. If set to
         'max' or 'm', the center will be located at the maximum of the
         ('gas', 'density') field. Units can be specified by passing in center
         as a tuple containing a coordinate and string unit name or by passing
         in a YTArray.  If a list or unitless array is supplied, code units are
         assumed.
    width : tuple or a float.
         Width can have four different formats to support windows with variable
         x and y widths.  They are:

         ==================================     =======================
         format                                 example
         ==================================     =======================
         (float, string)                        (10,'kpc')
         ((float, string), (float, string))     ((10,'kpc'),(15,'kpc'))
         float                                  0.2
         (float, float)                         (0.2, 0.3)
         ==================================     =======================

         For example, (10, 'kpc') requests a plot window that is 10 kiloparsecs
         wide in the x and y directions, ((10,'kpc'),(15,'kpc')) requests a
         window that is 10 kiloparsecs wide along the x axis and 15
         kiloparsecs wide along the y axis.  In the other two examples, code
         units are assumed, for example (0.2, 0.3) requests a plot that has an
         x width of 0.2 and a y width of 0.3 in code units.  If units are
         provided the resulting plot axis labels will use the supplied units.
    axes_unit : A string
         The name of the unit for the tick labels on the x and y axes.
         Defaults to None, which automatically picks an appropriate unit.
         If axes_unit is '1', 'u', or 'unitary', it will not display the
         units, and only show the axes name.
    origin : string or length 1, 2, or 3 sequence of strings
         The location of the origin of the plot coordinate system.  This is
         represented by '-' separated string or a tuple of strings.  In the
         first index the y-location is given by 'lower', 'upper', or 'center'.
         The second index is the x-location, given as 'left', 'right', or
         'center'.  Finally, the whether the origin is applied in 'domain'
         space, plot 'window' space or 'native' simulation coordinate system
         is given. For example, both 'upper-right-domain' and ['upper',
         'right', 'domain'] both place the origin in the upper right hand
         corner of domain space. If x or y are not given, a value is inffered.
         For instance, 'left-domain' corresponds to the lower-left hand corner
         of the simulation domain, 'center-domain' corresponds to the center
         of the simulation domain, or 'center-window' for the center of the
         plot window. Further examples:

         ==================================     ============================
         format                                 example
         ==================================     ============================
         '{space}'                              'domain'
         '{xloc}-{space}'                       'left-window'
         '{yloc}-{space}'                       'upper-domain'
         '{yloc}-{xloc}-{space}'                'lower-right-window'
         ('{space}',)                           ('window',)
         ('{xloc}', '{space}')                  ('right', 'domain')
         ('{yloc}', '{space}')                  ('lower', 'window')
         ('{yloc}', '{xloc}', '{space}')        ('lower', 'right', 'window')
         ==================================     ============================
    fontsize : integer
         The size of the fonts for the axis, colorbar, and tick labels.
    field_parameters : dictionary
         A dictionary of field parameters than can be accessed by derived
         fields.

    Examples
    --------

    This will save an image the the file 'sliceplot_Density

    >>> pf = load('galaxy0030/galaxy0030')
    >>> p = SlicePlot(pf,2,'Density','c',(20,'kpc'))
    >>> p.save('sliceplot')

    """
    _plot_type = 'Slice'
    _frb_generator = FixedResolutionBuffer

    def __init__(self, pf, axis, fields, center='c', width=None, axes_unit=None,
                 origin='center-window', fontsize=18, field_parameters=None):
        # this will handle time series data and controllers
        ts = self._initialize_dataset(pf)
        self.ts = ts
        pf = self.pf = ts[0]
        axis = fix_axis(axis, pf)
        (bounds, center) = get_window_parameters(axis, center, width, pf)
        if field_parameters is None: field_parameters = {}
        slc = pf.slice(axis, center[axis],
            field_parameters = field_parameters, center=center)
        slc.get_data(fields)
        PWViewerMPL.__init__(self, slc, bounds, origin=origin,
                             fontsize=fontsize, fields=fields)
        if axes_unit is None:
            axes_unit = get_axes_unit(width, pf)
        self.set_axes_unit(axes_unit)

class ProjectionPlot(PWViewerMPL):
    r"""Creates a projection plot from a parameter file

    Given a pf object, an axis to project along, and a field name
    string, this will return a PWViewrMPL object containing
    the plot.

    The plot can be updated using one of the many helper functions
    defined in PlotWindow.

    Parameters
    ----------
    pf : `Dataset`
        This is the parameter file object corresponding to the
        simulation output to be plotted.
    axis : int or one of 'x', 'y', 'z'
         An int corresponding to the axis to slice along (0=x, 1=y, 2=z)
         or the axis name itself
    fields : string
         The name of the field(s) to be plotted.
    center : A sequence floats, a string, or a tuple.
         The coordinate of the center of the image. If set to 'c', 'center' or
         left blank, the plot is centered on the middle of the domain. If set to
         'max' or 'm', the center will be located at the maximum of the
         ('gas', 'density') field. Units can be specified by passing in center
         as a tuple containing a coordinate and string unit name or by passing
         in a YTArray.  If a list or unitless array is supplied, code units are
         assumed.
    width : tuple or a float.
         Width can have four different formats to support windows with variable
         x and y widths.  They are:

         ==================================     =======================
         format                                 example
         ==================================     =======================
         (float, string)                        (10,'kpc')
         ((float, string), (float, string))     ((10,'kpc'),(15,'kpc'))
         float                                  0.2
         (float, float)                         (0.2, 0.3)
         ==================================     =======================

         For example, (10, 'kpc') requests a plot window that is 10 kiloparsecs
         wide in the x and y directions, ((10,'kpc'),(15,'kpc')) requests a
         window that is 10 kiloparsecs wide along the x axis and 15
         kiloparsecs wide along the y axis.  In the other two examples, code
         units are assumed, for example (0.2, 0.3) requests a plot that has an
         x width of 0.2 and a y width of 0.3 in code units.  If units are
         provided the resulting plot axis labels will use the supplied units.
    axes_unit : A string
         The name of the unit for the tick labels on the x and y axes.
         Defaults to None, which automatically picks an appropriate unit.
         If axes_unit is '1', 'u', or 'unitary', it will not display the
         units, and only show the axes name.
    origin : string or length 1, 2, or 3 sequence of strings
         The location of the origin of the plot coordinate system.  This is
         represented by '-' separated string or a tuple of strings.  In the
         first index the y-location is given by 'lower', 'upper', or 'center'.
         The second index is the x-location, given as 'left', 'right', or
         'center'.  Finally, the whether the origin is applied in 'domain'
         space, plot 'window' space or 'native' simulation coordinate system
         is given. For example, both 'upper-right-domain' and ['upper',
         'right', 'domain'] both place the origin in the upper right hand
         corner of domain space. If x or y are not given, a value is inffered.
         For instance, 'left-domain' corresponds to the lower-left hand corner
         of the simulation domain, 'center-domain' corresponds to the center
         of the simulation domain, or 'center-window' for the center of the
         plot window. Further examples:

         ==================================     ============================
         format                                 example
         ==================================     ============================
         '{space}'                              'domain'
         '{xloc}-{space}'                       'left-window'
         '{yloc}-{space}'                       'upper-domain'
         '{yloc}-{xloc}-{space}'                'lower-right-window'
         ('{space}',)                           ('window',)
         ('{xloc}', '{space}')                  ('right', 'domain')
         ('{yloc}', '{space}')                  ('lower', 'window')
         ('{yloc}', '{xloc}', '{space}')        ('lower', 'right', 'window')
         ==================================     ============================

    data_source : AMR3DData Object
         Object to be used for data selection.  Defaults to a region covering
         the entire simulation.
    weight_field : string
         The name of the weighting field.  Set to None for no weight.
    max_level: int
         The maximum level to project to.
    fontsize : integer
         The size of the fonts for the axis, colorbar, and tick labels.
    field_parameters : dictionary
         A dictionary of field parameters than can be accessed by derived
         fields.

    Examples
    --------

    This is a very simple way of creating a projection plot.

    >>> pf = load('galaxy0030/galaxy0030')
    >>> p = ProjectionPlot(pf,2,'Density','c',(20,'kpc'))
    >>> p.save('sliceplot')

    """
    _plot_type = 'Projection'
    _frb_generator = FixedResolutionBuffer

    def __init__(self, pf, axis, fields, center='c', width=None, axes_unit=None,
                 weight_field=None, max_level=None, origin='center-window',
                 fontsize=18, field_parameters=None, data_source=None,
                 proj_style = "integrate"):
        ts = self._initialize_dataset(pf)
        self.ts = ts
        pf = self.pf = ts[0]
        axis = fix_axis(axis, pf)
        (bounds, center) = get_window_parameters(axis, center, width, pf)
        if field_parameters is None: field_parameters = {}
        proj = pf.proj(fields, axis, weight_field=weight_field,
                         center=center, data_source=data_source,
                         field_parameters = field_parameters, style = proj_style)
        PWViewerMPL.__init__(self, proj, bounds, fields=fields, origin=origin,
                             fontsize=fontsize)
        if axes_unit is None:
            axes_unit = get_axes_unit(width, pf)
        self.set_axes_unit(axes_unit)

class OffAxisSlicePlot(PWViewerMPL):
    r"""Creates an off axis slice plot from a parameter file

    Given a pf object, a normal vector defining a slicing plane, and
    a field name string, this will return a PWViewrMPL object
    containing the plot.

    The plot can be updated using one of the many helper functions
    defined in PlotWindow.

    Parameters
    ----------
    pf : :class:`yt.data_objects.api.Dataset`
         This is the parameter file object corresponding to the
         simulation output to be plotted.
    normal : a sequence of floats
         The vector normal to the slicing plane.
    fields : string
         The name of the field(s) to be plotted.
    center : A sequence floats, a string, or a tuple.
         The coordinate of the center of the image. If set to 'c', 'center' or
         left blank, the plot is centered on the middle of the domain. If set to
         'max' or 'm', the center will be located at the maximum of the
         ('gas', 'density') field. Units can be specified by passing in center
         as a tuple containing a coordinate and string unit name or by passing
         in a YTArray.  If a list or unitless array is supplied, code units are
         assumed.
    width : tuple or a float.
         Width can have four different formats to support windows with variable
         x and y widths.  They are:

         ==================================     =======================
         format                                 example
         ==================================     =======================
         (float, string)                        (10,'kpc')
         ((float, string), (float, string))     ((10,'kpc'),(15,'kpc'))
         float                                  0.2
         (float, float)                         (0.2, 0.3)
         ==================================     =======================

         For example, (10, 'kpc') requests a plot window that is 10 kiloparsecs
         wide in the x and y directions, ((10,'kpc'),(15,'kpc')) requests a
         window that is 10 kiloparsecs wide along the x axis and 15
         kiloparsecs wide along the y axis.  In the other two examples, code
         units are assumed, for example (0.2, 0.3) requests a plot that has an
         x width of 0.2 and a y width of 0.3 in code units.  If units are
         provided the resulting plot axis labels will use the supplied units.
    axes_unit : A string
         The name of the unit for the tick labels on the x and y axes.
         Defaults to None, which automatically picks an appropriate unit.
         If axes_unit is '1', 'u', or 'unitary', it will not display the
         units, and only show the axes name.
    north-vector : a sequence of floats
         A vector defining the 'up' direction in the plot.  This
         option sets the orientation of the slicing plane.  If not
         set, an arbitrary grid-aligned north-vector is chosen.
    fontsize : integer
         The size of the fonts for the axis, colorbar, and tick labels.
    field_parameters : dictionary
         A dictionary of field parameters than can be accessed by derived
         fields.
    """

    _plot_type = 'OffAxisSlice'
    _frb_generator = ObliqueFixedResolutionBuffer

    def __init__(self, pf, normal, fields, center='c', width=None,
                 axes_unit=None, north_vector=None, fontsize=18,
                 field_parameters=None):
        (bounds, center_rot) = get_oblique_window_parameters(normal,center,width,pf)
        if field_parameters is None: field_parameters = {}
        cutting = pf.cutting(normal, center, north_vector = north_vector,
                              field_parameters = field_parameters)
        cutting.get_data(fields)
        # Hard-coding the origin keyword since the other two options
        # aren't well-defined for off-axis data objects
        PWViewerMPL.__init__(self, cutting, bounds, fields=fields,
                             origin='center-window',periodic=False,
                             oblique=True, fontsize=fontsize)
        if axes_unit is None:
            axes_unit = get_axes_unit(width, pf)
        self.set_axes_unit(axes_unit)

class OffAxisProjectionDummyDataSource(object):
    _type_name = 'proj'
    proj_style = 'integrate'
    _key_fields = []
    def __init__(self, center, pf, normal_vector, width, fields,
                 interpolated, resolution = (800,800), weight=None,
                 volume=None, no_ghost=False, le=None, re=None,
                 north_vector=None):
        self.center = center
        self.pf = pf
        self.axis = 4 # always true for oblique data objects
        self.normal_vector = normal_vector
        self.width = width
        self.dd = pf.h.all_data()
        fields = self.dd._determine_fields(fields)
        self.fields = fields
        self.interpolated = interpolated
        self.resolution = resolution
        self.weight_field = weight
        self.volume = volume
        self.no_ghost = no_ghost
        self.le = le
        self.re = re
        self.north_vector = north_vector

    def _determine_fields(self, *args):
        return self.dd._determine_fields(*args)

class OffAxisProjectionPlot(PWViewerMPL):
    r"""Creates an off axis projection plot from a parameter file

    Given a pf object, a normal vector to project along, and
    a field name string, this will return a PWViewrMPL object
    containing the plot.

    The plot can be updated using one of the many helper functions
    defined in PlotWindow.

    Parameters
    ----------
    pf : :class:`yt.data_objects.api.Dataset`
        This is the parameter file object corresponding to the
        simulation output to be plotted.
    normal : a sequence of floats
        The vector normal to the slicing plane.
    fields : string
        The name of the field(s) to be plotted.
    center : A sequence floats, a string, or a tuple.
         The coordinate of the center of the image. If set to 'c', 'center' or
         left blank, the plot is centered on the middle of the domain. If set to
         'max' or 'm', the center will be located at the maximum of the
         ('gas', 'density') field. Units can be specified by passing in center
         as a tuple containing a coordinate and string unit name or by passing
         in a YTArray.  If a list or unitless array is supplied, code units are
         assumed.
    width : tuple or a float.
         Width can have four different formats to support windows with variable
         x and y widths.  They are:

         ==================================     =======================
         format                                 example
         ==================================     =======================
         (float, string)                        (10,'kpc')
         ((float, string), (float, string))     ((10,'kpc'),(15,'kpc'))
         float                                  0.2
         (float, float)                         (0.2, 0.3)
         ==================================     =======================

         For example, (10, 'kpc') requests a plot window that is 10 kiloparsecs
         wide in the x and y directions, ((10,'kpc'),(15,'kpc')) requests a
         window that is 10 kiloparsecs wide along the x axis and 15
         kiloparsecs wide along the y axis.  In the other two examples, code
         units are assumed, for example (0.2, 0.3) requests a plot that has an
         x width of 0.2 and a y width of 0.3 in code units.  If units are
         provided the resulting plot axis labels will use the supplied units.
    depth : A tuple or a float
         A tuple containing the depth to project through and the string
         key of the unit: (width, 'unit').  If set to a float, code units
         are assumed
    weight_field : string
         The name of the weighting field.  Set to None for no weight.
    max_level: int
         The maximum level to project to.
    axes_unit : A string
         The name of the unit for the tick labels on the x and y axes.
         Defaults to None, which automatically picks an appropriate unit.
         If axes_unit is '1', 'u', or 'unitary', it will not display the
         units, and only show the axes name.
    north-vector : a sequence of floats
         A vector defining the 'up' direction in the plot.  This
         option sets the orientation of the slicing plane.  If not
         set, an arbitrary grid-aligned north-vector is chosen.
    fontsize : integer
         The size of the fonts for the axis, colorbar, and tick labels.

    """
    _plot_type = 'OffAxisProjection'
    _frb_generator = OffAxisProjectionFixedResolutionBuffer

    def __init__(self, pf, normal, fields, center='c', width=None,
                 depth=(1, '1'), axes_unit=None, weight_field=None,
                 max_level=None, north_vector=None, volume=None, no_ghost=False,
                 le=None, re=None, interpolated=False, fontsize=18):
        (bounds, center_rot) = \
          get_oblique_window_parameters(normal,center,width,pf,depth=depth)
        fields = ensure_list(fields)[:]
        oap_width = pf.arr((bounds[1] - bounds[0],
                            bounds[3] - bounds[2],
                            bounds[5] - bounds[4]))
        OffAxisProj = OffAxisProjectionDummyDataSource(
            center_rot, pf, normal, oap_width, fields, interpolated,
            weight=weight_field,  volume=volume, no_ghost=no_ghost,
            le=le, re=re, north_vector=north_vector)
        # Hard-coding the origin keyword since the other two options
        # aren't well-defined for off-axis data objects
        PWViewerMPL.__init__(
            self, OffAxisProj, bounds, fields=fields, origin='center-window',
            periodic=False, oblique=True, fontsize=fontsize)
        if axes_unit is None:
            axes_unit = get_axes_unit(width, pf)
        self.set_axes_unit(axes_unit)

    def _recreate_frb(self):
        super(OffAxisProjectionPlot, self)._recreate_frb()

_metadata_template = """
%(pf)s<br>
<br>
Field of View:  %(x_width)0.3f %(axes_unit_names)s<br>
Minimum Value:  %(mi)0.3e %(colorbar_unit)s<br>
Maximum Value:  %(ma)0.3e %(colorbar_unit)s<br>
Central Point:  (data coords)<br>
&nbsp;&nbsp;&nbsp;%(xc)0.14f<br>
&nbsp;&nbsp;&nbsp;%(yc)0.14f<br>
&nbsp;&nbsp;&nbsp;%(zc)0.14f
"""

class PWViewerExtJS(PlotWindow):
    """A viewer for the web interface.

    """
    _ext_widget_id = None
    _current_field = None
    _widget_name = "plot_window"
    _frb_generator = FixedResolutionBuffer
    _contour_info = None
    _vector_info = None

    def _setup_plots(self):
        from yt.gui.reason.bottle_mods import PayloadHandler
        ph = PayloadHandler()
        if self._current_field is not None \
           and self._ext_widget_id is not None:
            fields = [self._current_field]
            addl_keys = {'type': 'widget_payload',
                         'widget_id': self._ext_widget_id}
        else:
            fields = self.frb.data.keys()
            addl_keys = {}
        if self._colorbar_valid == False:
            addl_keys['colorbar_image'] = self._get_cbar_image()
            self._colorbar_valid = True
        min_zoom = 200*self.pf.index.get_smallest_dx() * self.pf['unitary']
        for field in fields:
            to_plot = apply_colormap(self.frb[field],
                func = self._field_transform[field],
                cmap_name = self._colormaps[field])
            pngs = self._apply_modifications(to_plot)
            img_data = base64.b64encode(pngs)
            # We scale the width between 200*min_dx and 1.0
            x_width = self.xlim[1] - self.xlim[0]
            zoom_fac = np.log10(x_width*self.pf['unitary'])/np.log10(min_zoom)
            zoom_fac = 100.0*max(0.0, zoom_fac)
            ticks = self.get_ticks(field)
            payload = {'type':'png_string',
                       'image_data':img_data,
                       'metadata_string': self.get_metadata(field),
                       'zoom': zoom_fac,
                       'ticks': ticks}
            payload.update(addl_keys)
            ph.add_payload(payload)

    def _apply_modifications(self, img):
        if self._contour_info is None and self._vector_info is None:
            return write_png_to_string(img)
        from matplotlib.figure import Figure

        vi, vj, vn = img.shape

        # Now we need to get our field values
        fig = Figure((vi/100.0, vj/100.0), dpi = 100)
        fig.figimage(img)
        # Add our contour
        ax = fig.add_axes([0.0, 0.0, 1.0, 1.0], frameon=False)
        ax.patch.set_alpha(0.0)

        # Now apply our modifications
        self._apply_contours(ax, vi, vj)
        self._apply_vectors(ax, vi, vj)

        canvas = FigureCanvasAgg(fig)
        f = StringIO()
        canvas.print_figure(f)
        f.seek(0)
        img = f.read()
        return img

    def _apply_contours(self, ax, vi, vj):
        if self._contour_info is None: return
        plot_args = {}
        field, number, colors, logit = self._contour_info
        if colors is not None: plot_args['colors'] = colors

        raw_data = self.frb.data_source
        b = self.frb.bounds
        xi, yi = np.mgrid[b[0]:b[1]:(vi / 8) * 1j,
                          b[2]:b[3]:(vj / 8) * 1j]
        x = raw_data['px']
        y = raw_data['py']
        z = raw_data[field]
        if logit: z = np.log10(z)
        fvals = triang(x,y).nn_interpolator(z)(xi,yi).transpose()[::-1,:]

        ax.contour(fvals, number, colors='w')

    def _apply_vectors(self, ax, vi, vj):
        if self._vector_info is None: return
        skip, scale = self._vector_info

        nx = self.frb.buff_size[0]/skip
        ny = self.frb.buff_size[1]/skip
        new_frb = FixedResolutionBuffer(self.frb.data_source,
                        self.frb.bounds, (nx,ny))

        axis = self.frb.data_source.axis
        xax = self.frb.data_source.pf.coordinates.x_axis[axis]
        yax = self.frb.data_source.pf.coordinates.y_axis[axis]
        axis_names = self.frb.data_source.pf.coordinates.axis_name
        fx = "velocity_%s" % (axis_names[xax])
        fy = "velocity_%x" % (axis_names[yax])
        px = new_frb[fx][::-1,:]
        py = new_frb[fy][::-1,:]
        x = np.mgrid[0:vi-1:ny*1j]
        y = np.mgrid[0:vj-1:nx*1j]
        # Always normalize, then we scale
        nn = ((px**2.0 + py**2.0)**0.5).max()
        px /= nn
        py /= nn
        print scale, px.min(), px.max(), py.min(), py.max()
        ax.quiver(x, y, px, py, scale=float(vi)/skip)

    def get_ticks(self, field, height = 400):
        # This will eventually change to work with non-logged fields
        ticks = []
        transform = self._field_transform[field]
        mi, ma = self.frb[field].min(), self.frb[field].max()
        tick_locs = transform.ticks(mi, ma)
        mi, ma = transform((mi, ma))
        for v1,v2 in zip(tick_locs, transform(tick_locs)):
            if v2 < mi or v2 > ma: continue
            p = height - height * (v2 - mi)/(ma - mi)
            ticks.append((p,v1,v2))
        return ticks

    def _get_cbar_image(self, height = 400, width = 40, field = None):
        if field is None: field = self._current_field
        cmap_name = self._colormaps[field]
        vals = np.mgrid[1:0:height * 1j] * np.ones(width)[:,None]
        vals = vals.transpose()
        to_plot = apply_colormap(vals, cmap_name = cmap_name)
        pngs = write_png_to_string(to_plot)
        img_data = base64.b64encode(pngs)
        return img_data

    # This calls an invalidation routine from within
    def scroll_zoom(self, value):
        # We accept value from 0..100, and assume it has been set from the
        # scroll bar.  In that case, we undo the logic for calcualting
        # 'zoom_fac' from above.
        min_val = 200*self.pf.index.get_smallest_dx()
        unit = self.pf['unitary']
        width = (min_val**(value/100.0))/unit
        self.set_width(width)

    def image_recenter(self, img_x, img_y, img_size_x, img_size_y):
        dx = (self.xlim[1] - self.xlim[0]) / img_size_x
        dy = (self.ylim[1] - self.ylim[0]) / img_size_y
        new_x = img_x * dx + self.xlim[0]
        new_y = img_y * dy + self.ylim[0]
        print img_x, img_y, dx, dy, new_x, new_y
        self.set_center((new_x, new_y))

    def get_field_units(self, field, strip_mathml = True):
        ds = self.frb.data_source
        pf = self.pf
        field = self._check_field(field)
        finfo = self.data_source.pf._get_field_info(*field)
        if ds._type_name in ("slice", "cutting"):
            units = finfo.get_units()
        elif ds._type_name == "proj" and (ds.weight_field is not None or 
                                        ds.proj_style == "mip"):
            units = finfo.get_units()
        elif ds._type_name == "proj":
            units = finfo.get_projected_units()
        else:
            units = ""
        if strip_mathml:
            units = units.replace(r"\rm{", "").replace("}","")
        return units

    def get_metadata(self, field, strip_mathml = True, return_string = True):
        fval = self.frb[field]
        mi = fval.min()
        ma = fval.max()
        x_width = self.xlim[1] - self.xlim[0]
        y_width = self.ylim[1] - self.ylim[0]
        if self._axes_unit_names is None:
            unit = get_smallest_appropriate_unit(x_width, self.pf)
            unit = (unit, unit)
        else:
            unit = self._axes_unit_names
        units = self.get_field_units(field, strip_mathml)
        center = getattr(self.frb.data_source, "center", None)
        xax = self.pf.coordinates.x_axis[self.frb.axis]
        yax = self.pf.coordinates.y_axis[self.frb.axis]
        if center is None or self.frb.axis == 4:
            xc, yc, zc = -999, -999, -999
        else:
            center[xax] = 0.5 * (
                self.xlim[0] + self.xlim[1])
            center[yax] = 0.5 * (
                self.ylim[0] + self.ylim[1])
            xc, yc, zc = center
        if return_string:
            md = _metadata_template % dict(
                pf = self.pf,
                x_width = x_width*self.pf[unit[0]],
                y_width = y_width*self.pf[unit[1]],
                axes_unit_names = unit[0], colorbar_unit = units,
                mi = mi, ma = ma, xc = xc, yc = yc, zc = zc)
        else:
            md = dict(pf = self.pf,
                      x_width = x_width*self.pf[unit[0]],
                      y_width = y_width*self.pf[unit[1]],
                      axes_unit_names = unit, colorbar_unit = units,
                      mi = mi, ma = ma, xc = xc, yc = yc, zc = zc)
        return md

    @invalidate_plot
    def set_contour_info(self, field_name, n_cont = 8, colors = None,
                         logit = True):
        if field_name == "None" or n_cont == 0:
            self._contour_info = None
            return
        self._contour_info = (field_name, n_cont, colors, logit)

    @invalidate_plot
    def set_vector_info(self, skip, scale = 1):
        self._vector_info = (skip, scale)

    @invalidate_data
    def set_current_field(self, field):
        field = self._check_field(field)
        self._current_field = field
        self.frb[field]
        finfo = self.data_source.pf._get_field_info(*field)
        if finfo.take_log:
            self._field_transform[field] = log_transform
        else:
            self._field_transform[field] = linear_transform


class WindowPlotMPL(ImagePlotMPL):
    def __init__(self, data, cbname, cmap, extent, zlim, figure_size, fontsize,
                 unit_aspect, figure, axes, cax):
        self._draw_colorbar = True
        self._draw_axes = True
        self._fontsize = fontsize
        self._figure_size = figure_size

        # Compute layout
        fontscale = float(fontsize) / 18.0
        if fontscale < 1.0:
            fontscale = np.sqrt(fontscale)

        self._cb_size = 0.0375*figure_size
        self._ax_text_size = [0.9*fontscale, 0.7*fontscale]
        self._top_buff_size = 0.30*fontscale
        self._aspect = ((extent[1] - extent[0])/(extent[3] - extent[2]))

        size, axrect, caxrect = self._get_best_layout()

        super(WindowPlotMPL, self).__init__(
            size, axrect, caxrect, zlim, figure, axes, cax)

        self._init_image(data, cbname, cmap, extent, unit_aspect)

        self.image.axes.ticklabel_format(scilimits=(-2, 3))
        if cbname == 'linear':
            self.cb.formatter.set_scientific(True)
            self.cb.formatter.set_powerlimits((-2, 3))
            self.cb.update_ticks()


def SlicePlot(pf, normal=None, fields=None, axis=None, *args, **kwargs):
    r"""
    A factory function for
    :class:`yt.visualization.plot_window.AxisAlignedSlicePlot`
    and :class:`yt.visualization.plot_window.OffAxisSlicePlot` objects.  This
    essentially allows for a single entry point to both types of slice plots,
    the distinction being determined by the specified normal vector to the
    slice.

        The returned plot object can be updated using one of the many helper
    functions defined in PlotWindow.

    Parameters
    ----------
    pf : :class:`yt.data_objects.api.Dataset`
        This is the parameter file object corresponding to the
        simulation output to be plotted.
    normal : int or one of 'x', 'y', 'z', or sequence of floats
        This specifies the normal vector to the slice.  If given as an integer
        or a coordinate string (0=x, 1=y, 2=z), this function will return an
        :class:`AxisAlignedSlicePlot` object.  If given as a sequence of floats,
        this is interpretted as an off-axis vector and an
        :class:`OffAxisSlicePlot` object is returned.
    fields : string
         The name of the field(s) to be plotted.
    axis : int or one of 'x', 'y', 'z'
         An int corresponding to the axis to slice along (0=x, 1=y, 2=z)
         or the axis name itself.  If specified, this will replace normal.
         
    The following are nominally keyword arguments passed onto the respective
    slice plot objects generated by this function.

    center : A sequence floats, a string, or a tuple.
         The coordinate of the center of the image. If set to 'c', 'center' or
         left blank, the plot is centered on the middle of the domain. If set to
         'max' or 'm', the center will be located at the maximum of the
         ('gas', 'density') field. Units can be specified by passing in center
         as a tuple containing a coordinate and string unit name or by passing
         in a YTArray.  If a list or unitless array is supplied, code units are
         assumed.
    width : tuple or a float.
         Width can have four different formats to support windows with variable
         x and y widths.  They are:

         ==================================     =======================
         format                                 example
         ==================================     =======================
         (float, string)                        (10,'kpc')
         ((float, string), (float, string))     ((10,'kpc'),(15,'kpc'))
         float                                  0.2
         (float, float)                         (0.2, 0.3)
         ==================================     =======================

         For example, (10, 'kpc') requests a plot window that is 10 kiloparsecs
         wide in the x and y directions, ((10,'kpc'),(15,'kpc')) requests a
         window that is 10 kiloparsecs wide along the x axis and 15
         kiloparsecs wide along the y axis.  In the other two examples, code
         units are assumed, for example (0.2, 0.3) requests a plot that has an
         x width of 0.2 and a y width of 0.3 in code units.  If units are
         provided the resulting plot axis labels will use the supplied units.
    axes_unit : A string
         The name of the unit for the tick labels on the x and y axes.
         Defaults to None, which automatically picks an appropriate unit.
         If axes_unit is '1', 'u', or 'unitary', it will not display the
         units, and only show the axes name.
    origin : string or length 1, 2, or 3 sequence of strings
         The location of the origin of the plot coordinate system for
         `AxisAlignedSlicePlot` objects; for `OffAxisSlicePlot` objects,
         this parameter is discarded.  This is represented by '-' separated
         string or a tuple of strings.  In the first index the y-location is
         given by 'lower', 'upper', or 'center'.  The second index is the
         x-location, given as 'left', 'right', or 'center'.  Finally, the
         whether the origin is applied in 'domain' space, plot 'window' space
         or 'native' simulation coordinate system is given. For example, both
         'upper-right-domain' and ['upper', 'right', 'domain'] both place the
         origin in the upper right hand corner of domain space. If x or y are
         not given, a value is inffered.  For instance, 'left-domain'
         corresponds to the lower-left hand corner of the simulation domain,
         'center-domain' corresponds to the center of the simulation domain,
         or 'center-window' for the center of the plot window. Further
         examples:

         ==================================     ============================
         format                                 example
         ==================================     ============================
         '{space}'                              'domain'
         '{xloc}-{space}'                       'left-window'
         '{yloc}-{space}'                       'upper-domain'
         '{yloc}-{xloc}-{space}'                'lower-right-window'
         ('{space}',)                           ('window',)
         ('{xloc}', '{space}')                  ('right', 'domain')
         ('{yloc}', '{space}')                  ('lower', 'window')
         ('{yloc}', '{xloc}', '{space}')        ('lower', 'right', 'window')
         ==================================     ============================
    north-vector : a sequence of floats
        A vector defining the 'up' direction in the `OffAxisSlicePlot`; not
        used in `AxisAlignedSlicePlot`.  This option sets the orientation of the
        slicing plane.  If not set, an arbitrary grid-aligned north-vector is
        chosen.
    fontsize : integer
         The size of the fonts for the axis, colorbar, and tick labels.
    field_parameters : dictionary
         A dictionary of field parameters than can be accessed by derived
         fields.

    Raises
    ------
    AssertionError
        If a proper normal axis is not specified via the normal or axis
        keywords, and/or if a field to plot is not specified.

    Examples
    --------

    >>> slc = SlicePlot(pf, "x", "Density", center=[0.2,0.3,0.4])
    >>> slc = SlicePlot(pf, 2, "Temperature")
    >>> slc = SlicePlot(pf, [0.4,0.2,-0.1], "Pressure",
                        north_vector=[0.2,-0.3,0.1])

    """
    # Make sure we are passed a normal
    # we check the axis keyword for backwards compatability
    if normal is None: normal = axis
    if normal is None:
        raise AssertionError("Must pass a normal vector to the slice!")

    # to keep positional ordering we had to make fields a keyword; make sure
    # it is present
    if fields is None:
        raise AssertionError("Must pass field(s) to plot!")

    # use an AxisAlignedSlicePlot where possible, e.g.:
    # maybe someone passed normal=[0,0,0.2] when they should have just used "z"
    if iterable(normal) and not isinstance(normal, basestring):
        if np.count_nonzero(normal) == 1:
            normal = ("x","y","z")[np.nonzero(normal)[0][0]]
        else:
            normal = np.array(normal)
            np.divide(normal, np.dot(normal,normal), normal)
        
    # by now the normal should be properly set to get either a On/Off Axis plot
    if iterable(normal) and not isinstance(normal, basestring):
        # OffAxisSlicePlot has hardcoded origin; remove it if in kwargs
        if 'origin' in kwargs: 
            msg = "Ignoring 'origin' keyword as it is ill-defined for " \
                  "an OffAxisSlicePlot object."
            mylog.warn(msg)
            del kwargs['origin']
        
        return OffAxisSlicePlot(pf, normal, fields, *args, **kwargs)
    else:
        # north_vector not used in AxisAlignedSlicePlots; remove it if in kwargs
        if 'north_vector' in kwargs: 
            msg = "Ignoring 'north_vector' keyword as it is ill-defined for " \
                  "an AxisAlignedSlicePlot object."
            mylog.warn(msg)
            del kwargs['north_vector']
        
        return AxisAlignedSlicePlot(pf, normal, fields, *args, **kwargs)<|MERGE_RESOLUTION|>--- conflicted
+++ resolved
@@ -77,11 +77,7 @@
 
 def fix_unitary(u):
     if u == '1':
-<<<<<<< HEAD
-        return 'code_length'
-=======
         return 'unitary'
->>>>>>> e95390a9
     else:
         return u
 
