--- conflicted
+++ resolved
@@ -20,19 +20,6 @@
 from .image_handling import export_rgba, import_rgba, \
                            plot_channel, plot_rgb
 
-<<<<<<< HEAD
-from .camera import Camera, PerspectiveCamera, StereoPairCamera, \
-    off_axis_projection, FisheyeCamera, \
-    InteractiveCamera, ProjectionCamera, \
-    SphericalCamera, StereoSphericalCamera
-
-from .transfer_function_helper import TransferFunctionHelper
-=======
-# Need to re-implement (Stereo)SphericalCamera
-#from .camera import Camera, PerspectiveCamera, StereoPairCamera, \
-#    off_axis_projection, FisheyeCamera, MosaicFisheyeCamera, \
-#    HEALpixCamera, InteractiveCamera, ProjectionCamera, \
-#    SphericalCamera, StereoSphericalCamera
 from .camera import Camera
 from .transfer_function_helper import TransferFunctionHelper
 from .volume_rendering import volume_render, create_scene
@@ -40,5 +27,4 @@
 from .scene import Scene
 from .render_source import VolumeSource, OpaqueSource, LineSource, \
     BoxSource, PointSource, CoordinateVectorSource, GridSource
-from .zbuffer_array import ZBuffer
->>>>>>> 41a2f7b7
+from .zbuffer_array import ZBuffer