<<<<<<< HEAD
include distribute_setup.py README* CREDITS COPYING.txt CITATION requirements.txt optional-requirements.txt
recursive-include yt/gui/reason/html *.html *.png *.ico *.js *.gif *.css
recursive-include yt *.py *.pyx *.pxd *.h README* *.txt LICENSE* *.cu
recursive-include doc *.rst *.txt *.py *.ipynb *.png *.jpg *.css *.inc *.html
=======
include README* CREDITS COPYING.txt CITATION  setupext.py CONTRIBUTING.rst
include yt/visualization/mapserver/html/map_index.html
include yt/visualization/mapserver/html/leaflet/*.css
include yt/visualization/mapserver/html/leaflet/*.js
include yt/visualization/mapserver/html/leaflet/images/*.png
exclude scripts/pr_backport.py
recursive-include yt *.py *.pyx *.pxd *.h README* *.txt LICENSE* *.cu
recursive-include doc *.rst *.txt *.py *.ipynb *.png *.jpg *.css *.html
>>>>>>> 0b78f46f
recursive-include doc *.h *.c *.sh *.svgz *.pdf *.svg *.pyx
include doc/README doc/activate doc/activate.csh doc/cheatsheet.tex
include doc/extensions/README doc/Makefile
prune doc/source/reference/api/generated
prune doc/build
recursive-include yt/analysis_modules/halo_finding/rockstar *.py *.pyx
recursive-include yt/visualization/volume_rendering/shaders *.fragmentshader *.vertexshader
prune yt/frontends/_skeleton<|MERGE_RESOLUTION|>--- conflicted
+++ resolved
@@ -1,9 +1,3 @@
-<<<<<<< HEAD
-include distribute_setup.py README* CREDITS COPYING.txt CITATION requirements.txt optional-requirements.txt
-recursive-include yt/gui/reason/html *.html *.png *.ico *.js *.gif *.css
-recursive-include yt *.py *.pyx *.pxd *.h README* *.txt LICENSE* *.cu
-recursive-include doc *.rst *.txt *.py *.ipynb *.png *.jpg *.css *.inc *.html
-=======
 include README* CREDITS COPYING.txt CITATION  setupext.py CONTRIBUTING.rst
 include yt/visualization/mapserver/html/map_index.html
 include yt/visualization/mapserver/html/leaflet/*.css
@@ -12,7 +6,6 @@
 exclude scripts/pr_backport.py
 recursive-include yt *.py *.pyx *.pxd *.h README* *.txt LICENSE* *.cu
 recursive-include doc *.rst *.txt *.py *.ipynb *.png *.jpg *.css *.html
->>>>>>> 0b78f46f
 recursive-include doc *.h *.c *.sh *.svgz *.pdf *.svg *.pyx
 include doc/README doc/activate doc/activate.csh doc/cheatsheet.tex
 include doc/extensions/README doc/Makefile
