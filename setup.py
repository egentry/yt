import os, os.path, glob
import sys
import time
import subprocess
import distribute_setup
distribute_setup.use_setuptools()

from numpy.distutils.misc_util import appendpath
from numpy.distutils import log

DATA_FILES_HTML = glob.glob('yt/gui/reason/html/*.html')
DATA_FILES_JS   = glob.glob('yt/gui/reason/html/js/*.js')
DATA_FILES_PNG  = glob.glob('yt/gui/reason/html/images/*.png') \
                + glob.glob('yt/gui/reason/html/images/*.ico')
DATA_FILES_LL   = glob.glob('yt/gui/reason/html/leaflet/*.js') \
                + glob.glob('yt/gui/reason/html/leaflet/*.css')
DATA_FILES_LLI  = glob.glob('yt/gui/reason/html/leaflet/images/*.png')

# Verify that we have Cython installed
try:
    import Cython
except ImportError as e:
    print "Cython is a build-time requirement for the source tree of yt."
    print "Please either install yt from a provided, release tarball,"
    print "or install Cython (version 0.15 or higher)."
    sys.exit(1)

######
# This next bit comes from Matthew Brett, to get Cython working with NumPy
# distutils.  I added a bit to get C++ Cython working.
from os.path import join as pjoin, dirname
from distutils.dep_util import newer_group
from distutils.errors import DistutilsError


def generate_a_pyrex_source(self, base, ext_name, source, extension):
    ''' Monkey patch for numpy build_src.build_src method

    Uses Cython instead of Pyrex.

    Assumes Cython is present
    '''
    if self.inplace:
        target_dir = dirname(base)
    else:
        target_dir = appendpath(self.build_src, dirname(base))
    if extension.language == "c++":
        cplus = True
        file_ext = ".cpp"
    else:
        cplus = False
        file_ext = ".c"
    target_file = pjoin(target_dir, ext_name + file_ext)
    depends = [source] + extension.depends
    if self.force or newer_group(depends, target_file, 'newer'):
        import Cython.Compiler.Main
        log.info("cythonc:> %s" % (target_file))
        self.mkpath(target_dir)
        options = Cython.Compiler.Main.CompilationOptions(
            defaults=Cython.Compiler.Main.default_options,
            include_path=extension.include_dirs,
            language=extension.language, cplus = cplus,
            output_file=target_file)
        cython_result = Cython.Compiler.Main.compile(source,
                                                   options=options)
        if cython_result.num_errors != 0:
            raise DistutilsError("%d errors while compiling %r with Cython" \
                  % (cython_result.num_errors, source))
    return target_file


from numpy.distutils.command import build_src
build_src.build_src.generate_a_pyrex_source = generate_a_pyrex_source
# End snippet
######

import setuptools

<<<<<<< HEAD
VERSION = "2.2"
=======
VERSION = "2.3dev"
>>>>>>> a99bca2a

if os.path.exists('MANIFEST'): os.remove('MANIFEST')

def configuration(parent_package='',top_path=None):
    from numpy.distutils.misc_util import Configuration

    config = Configuration(None, parent_package, top_path)
    config.set_options(ignore_setup_xxx_py=True,
                       assume_default_configuration=True,
                       delegate_options_to_subpackages=True,
                       quiet=True)
    
    config.make_config_py()
    #config.make_svn_version_py()
    config.add_subpackage('yt','yt')
    config.add_scripts("scripts/*")

    return config

def setup_package():

    from numpy.distutils.core import setup

    setup(
        name = "yt",
        version = VERSION,
        description = "An analysis and visualization toolkit for Astrophysical "
                    + "simulations, focusing on Adaptive Mesh Refinement data "
                      "from Enzo, Orion, FLASH, and others.",
        classifiers = [ "Development Status :: 5 - Production/Stable",
                        "Environment :: Console",
                        "Intended Audience :: Science/Research",
                        "License :: OSI Approved :: GNU General Public License (GPL)",
                        "Operating System :: MacOS :: MacOS X",
                        "Operating System :: POSIX :: AIX",
                        "Operating System :: POSIX :: Linux",
                        "Programming Language :: C",
                        "Programming Language :: Python",
                        "Topic :: Scientific/Engineering :: Astronomy",
                        "Topic :: Scientific/Engineering :: Physics",
                        "Topic :: Scientific/Engineering :: Visualization", ],
        keywords='astronomy astrophysics visualization amr adaptivemeshrefinement',
        entry_points = { 'console_scripts' : [
                            'yt = yt.utilities.command_line:run_main',
                       ]},
        author="Matthew J. Turk",
        author_email="matthewturk@gmail.com",
        url = "http://yt-project.org/",
        license="GPL-3",
        configuration=configuration,
        zip_safe=False,
        data_files = [('yt/gui/reason/html/', DATA_FILES_HTML),
                      ('yt/gui/reason/html/js/', DATA_FILES_JS),
                      ('yt/gui/reason/html/images/', DATA_FILES_PNG),
                      ('yt/gui/reason/html/leaflet/', DATA_FILES_LL),
                      ('yt/gui/reason/html/leaflet/images', DATA_FILES_LLI)],
        )
    return

if __name__ == '__main__':
    setup_package()<|MERGE_RESOLUTION|>--- conflicted
+++ resolved
@@ -76,11 +76,7 @@
 
 import setuptools
 
-<<<<<<< HEAD
-VERSION = "2.2"
-=======
-VERSION = "2.3dev"
->>>>>>> a99bca2a
+VERSION = "2.3"
 
 if os.path.exists('MANIFEST'): os.remove('MANIFEST')
 
